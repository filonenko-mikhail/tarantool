ch = box.ipc.channel()
---
...
ch:is_full()
---
- false
...
ch:is_empty()
---
- true
...
ch:get(.1)
---
- null
...
ch:put()
---
- error: 'usage: channel:put(var [, timeout])'
...
ch:put('test')
---
- true
...
ch:get()
---
- test
...
ch:get('wrong timeout')
---
- error: timeout must be a number
...
ch:get(-10)
---
- error: wrong timeout
...
ch:put(234)
---
- true
...
ch:put(345, .5)
---
- false
...
ch:is_full()
---
- true
...
ch:is_empty()
---
- false
...
buffer = {}
---
...
--# setopt delimiter ';'
tfbr = box.fiber.create(
    function()
        box.fiber.detach()
        while true do
            table.insert(buffer, ch:get())
        end
    end
);
---
...
box.fiber.resume(tfbr);
---
...
t = {};
---
...
for i = 1, 10 do
    table.insert(t, {i, ch:put(i, 0.1)})
end;
---
...
--# setopt delimiter ''
t
---
- - - 1
    - true
  - - 2
    - true
  - - 3
    - true
  - - 4
    - true
  - - 5
    - true
  - - 6
    - true
  - - 7
    - true
  - - 8
    - true
  - - 9
    - true
  - - 10
    - true
...
ch:has_readers()
---
- true
...
ch:has_writers()
---
- false
...
box.fiber.cancel(tfbr)
---
...
ch:has_readers()
---
- false
...
ch:has_writers()
---
- false
...
ch:put(box.info.pid)
---
- true
...
ch:is_full()
---
- true
...
ch:is_empty()
---
- false
...
ch:get(box.info.pid) == box.info.pid
---
- true
...
buffer
---
- - 234
  - 1
  - 2
  - 3
  - 4
  - 5
  - 6
  - 7
  - 8
  - 9
  - 10
...
ch:is_empty()
---
- true
...
ch:broadcast()
---
- error: 'usage: channel:broadcast(variable)'
...
ch:broadcast(123)
---
- true
...
ch:get()
---
- 123
...
ch:is_full()
---
- false
...
ch:is_empty()
---
- true
...
--# setopt delimiter ';'
tfbr = box.fiber.create(
    function()
        box.fiber.detach()
        while true do
            local v = ch:get()
            table.insert(buffer, {'tfbr', tostring(v)})
        end
    end
);
---
...
tfbr2 = box.fiber.create(
    function()
        box.fiber.detach()
        while true do
            local v = ch:get()
            table.insert(buffer, {'tfbr2', tostring(v)})
        end
    end
);
---
...
--# setopt delimiter ''
box.fiber.resume(tfbr)
---
...
box.fiber.resume(tfbr2)
---
...
buffer = {}
---
...
buffer
---
- []
...
ch:is_full()
---
- false
...
ch:is_empty()
---
- true
...
ch:put(1)
---
- true
...
ch:put(2)
---
- true
...
ch:put(3)
---
- true
...
ch:put(4)
---
- true
...
ch:put(5)
---
- true
...
ch:broadcast('broadcast message!')
---
- 2
...
t = {}
---
...
for i = 35, 45 do table.insert(t, ch:put(i)) end
---
...
t
---
- - true
  - true
  - true
  - true
  - true
  - true
  - true
  - true
  - true
  - true
  - true
...
buffer
---
- - - tfbr
    - '1'
  - - tfbr2
    - '2'
  - - tfbr
    - '3'
  - - tfbr2
    - '4'
  - - tfbr
    - '5'
  - - tfbr2
    - broadcast message!
  - - tfbr
    - broadcast message!
  - - tfbr2
    - '35'
  - - tfbr
    - '36'
  - - tfbr2
    - '37'
  - - tfbr
    - '38'
  - - tfbr2
    - '39'
  - - tfbr
    - '40'
  - - tfbr2
    - '41'
  - - tfbr
    - '42'
  - - tfbr2
    - '43'
  - - tfbr
    - '44'
  - - tfbr2
    - '45'
...
ch = box.ipc.channel(1)
---
...
ch:is_closed()
---
- false
...
passed = false
---
...
type(box.fiber.wrap(function() if ch:get() == nil then passed = true end end))
---
- userdata
...
ch:close()
---
...
passed
---
- true
...
ch:get()
---
- null
...
ch:get()
---
- null
...
ch:put(10)
---
- false
...
ch:is_closed()
---
- true
...
ch = box.ipc.channel(1)
---
...
ch:put(true)
---
- true
...
ch:is_closed()
---
- false
...
passed = false
---
...
type(box.fiber.wrap(function() if ch:put(true) == false then passed = true end end))
---
- userdata
...
ch:close()
---
...
passed
---
<<<<<<< HEAD
- true
...
ch:get()
---
- null
...
ch:get()
---
- null
...
ch:put(10)
---
- false
...
ch:is_closed()
---
- true
=======
 - true
...
lua chs = {}
---
...
lua count = 0
---
...
lua res = { }
---
...
lua for i = 1, 10 do table.insert(chs, box.ipc.channel()) end
---
...
lua for i = 1, 10 do local no = i box.fiber.wrap(function() box.fiber.self():name('pusher') while true do  chs[no]:put({no}) box.fiber.sleep(0.001 * math.random()) end end) end
---
...
lua for i = 1, 10 do local no = i box.fiber.wrap(function() box.fiber.self():name('receiver') while true do local r = chs[no]:get(math.random() * .001) if r ~= nil and r[1] == no then res[no] = true elseif r ~= nil then break end box.fiber.sleep(0.001 * math.random()) count = count + 1 end res[no] = false end) end
---
...
lua for i = 1, 100 do box.fiber.sleep(0.01) if count > 2000 then break end end
---
...
lua #res, unpack(res)
---
 - 10
 - true
 - true
 - true
 - true
 - true
 - true
 - true
 - true
 - true
 - true
>>>>>>> 9ba5feee
...<|MERGE_RESOLUTION|>--- conflicted
+++ resolved
@@ -359,7 +359,6 @@
 ...
 passed
 ---
-<<<<<<< HEAD
 - true
 ...
 ch:get()
@@ -377,42 +376,70 @@
 ch:is_closed()
 ---
 - true
-=======
- - true
-...
-lua chs = {}
----
-...
-lua count = 0
----
-...
-lua res = { }
----
-...
-lua for i = 1, 10 do table.insert(chs, box.ipc.channel()) end
----
-...
-lua for i = 1, 10 do local no = i box.fiber.wrap(function() box.fiber.self():name('pusher') while true do  chs[no]:put({no}) box.fiber.sleep(0.001 * math.random()) end end) end
----
-...
-lua for i = 1, 10 do local no = i box.fiber.wrap(function() box.fiber.self():name('receiver') while true do local r = chs[no]:get(math.random() * .001) if r ~= nil and r[1] == no then res[no] = true elseif r ~= nil then break end box.fiber.sleep(0.001 * math.random()) count = count + 1 end res[no] = false end) end
----
-...
-lua for i = 1, 100 do box.fiber.sleep(0.01) if count > 2000 then break end end
----
-...
-lua #res, unpack(res)
----
- - 10
- - true
- - true
- - true
- - true
- - true
- - true
- - true
- - true
- - true
- - true
->>>>>>> 9ba5feee
-...+...
+-- race conditions
+chs= {}
+---
+...
+count= 0
+---
+...
+res= { }
+---
+...
+--# setopt delimiter ';'
+for i = 1, 10 do table.insert(chs, box.ipc.channel()) end;
+---
+...
+for i = 1, 10 do
+    local no = i box.fiber.wrap(
+        function()
+            box.fiber.self():name('pusher')
+            while true do
+                chs[no]:put({no})
+                box.fiber.sleep(0.001 * math.random())
+            end
+        end
+    )
+end;
+---
+...
+for i = 1, 10 do
+    local no = i box.fiber.wrap(
+        function()
+            box.fiber.self():name('receiver')
+            while true do
+                local r = chs[no]:get(math.random() * .001)
+                if r ~= nil and r[1] == no then
+                    res[no] = true
+                elseif r ~= nil then
+                    break
+                end
+                box.fiber.sleep(0.001 * math.random())
+                count = count + 1
+            end
+            res[no] = false
+        end
+    )
+end;
+---
+...
+for i = 1, 100 do box.fiber.sleep(0.01) if count > 2000 then break end end;
+---
+...
+count > 2000, #res, res;
+---
+- true
+- 10
+- - true
+  - true
+  - true
+  - true
+  - true
+  - true
+  - true
+  - true
+  - true
+  - true
+...
+--# setopt delimiter ''