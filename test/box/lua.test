--- conflicted
+++ resolved
@@ -288,7 +288,6 @@
 exec admin "lua tonumber64(-1)"
 exec admin "lua tonumber64('184467440737095516155')"
 exec admin "lua string.byte(box.pack('p', tonumber64(123)))"
-<<<<<<< HEAD
 # test delete field
 exec admin "lua box.space[0]:truncate()"
 exec sql "call box.insert(0, 'tes1', 'tes2', 'tes3', 'tes4', 'tes5')"
@@ -314,10 +313,10 @@
 exec admin "lua box.update(0, 1, '=p!p#p', 1, 'set tuple', 1, 'inerted tuple', 1, '')"
 exec admin "lua box.update(0, 1, '!p!p', 0, 3, 0, 2)"
 exec admin "lua box.space[0]:truncate()"
-=======
-
+print """
 # Test for Bug #955226
 # Lua Numbers are passed back wrongly as strings
+#
+"""
 exec admin "lua function foo() return 1, 2, '1', '2' end"
-exec sql "call foo()"
->>>>>>> fb31b15e
+exec sql "call foo()"