#include <stdbool.h>
#include "module.h"

#include <stdio.h>
<<<<<<< HEAD

#define MP_SOURCE 1
=======
>>>>>>> c390216f
#include <msgpuck.h>

int
function1(box_function_ctx_t *ctx, const char *args, const char *args_end)
{
	say_info("-- function1 -  called --");
	printf("ok - function1\n");
	return 0;
}

int
args(box_function_ctx_t *ctx, const char *args, const char *args_end)
{
	uint32_t arg_count = mp_decode_array(&args);
	if (arg_count < 1) {
		return box_error_set(__FILE__, __LINE__, ER_PROC_C, "%s",
			"invalid argument count");
	}

	if (mp_typeof(*args) != MP_UINT) {
		return box_error_set(__FILE__, __LINE__, ER_PROC_C, "%s",
			"first tuple field must be uint");
	}

	uint32_t num = mp_decode_uint(&args);

	char tuple_buf[512];
	char *d = tuple_buf;
	d = mp_encode_array(d, 2);
	d = mp_encode_uint(d, num);
	d = mp_encode_str(d, "hello", strlen("hello"));
	assert(d <= tuple_buf + sizeof(tuple_buf));

	box_tuple_format_t *fmt = box_tuple_format_default();
	box_tuple_t *tuple = box_tuple_new(fmt, tuple_buf, d);
	if (tuple == NULL)
		return -1;
	return box_return_tuple(ctx, tuple);
}

/*
 * For each UINT key in arguments create or increment counter in
 * box.space.test space.
 */
int
multi_inc(box_function_ctx_t *ctx, const char *args, const char *args_end)
{
	static const char *SPACE_NAME = "test";
	static const char *INDEX_NAME = "primary";

	uint32_t space_id = box_space_id_by_name(SPACE_NAME, strlen(SPACE_NAME));
	uint32_t index_id = box_index_id_by_name(space_id, INDEX_NAME,
		strlen(INDEX_NAME));
	if (space_id == BOX_ID_NIL || index_id == BOX_ID_NIL) {
		return box_error_set(__FILE__, __LINE__, ER_PROC_C,
			"Can't find index %s in space %s",
			INDEX_NAME, SPACE_NAME);
	}
	say_debug("space_id = %u, index_id = %u", space_id, index_id);

	uint32_t arg_count = mp_decode_array(&args);
	assert(!box_txn());
	box_txn_begin();
	assert(box_txn());
	for (uint32_t i = 0; i < arg_count; i++) {
		/* Decode next argument */
		if (mp_typeof(*args) != MP_UINT)
			return box_error_set(__FILE__, __LINE__,
					       ER_PROC_C, "Expected uint keys");
		uint32_t key = mp_decode_uint(&args);
		(void) key;

		/* Prepare MsgPack key for search */
		char key_buf[16];
		char *key_end = key_buf;
		key_end = mp_encode_array(key_end, 1);
		key_end = mp_encode_uint(key_end, key);
		assert(key_end < key_buf + sizeof(key_buf));

		/* Get current value from space */
		uint64_t counter = 0;
		box_tuple_t *tuple;
		if (box_index_get(space_id, index_id, key_buf, key_end,
				  &tuple) != 0) {
			return -1; /* error */
		} else if (tuple != NULL) {
			const char *field = box_tuple_field(tuple, 1);
			if (field == NULL || mp_typeof(*field) != MP_UINT)
				return box_error_set(__FILE__, __LINE__,
						       ER_PROC_LUA,
						       "Invalid tuple");
			counter = mp_decode_uint(&field) + 1;
		}

		/* Replace value */
		char tuple_buf[16];
		char *tuple_end = tuple_buf;
		tuple_end = mp_encode_array(tuple_end, 2);
		tuple_end = mp_encode_uint(tuple_end, key); /* key */
		tuple_end = mp_encode_uint(tuple_end, counter); /* counter */
		assert(tuple_end <= tuple_buf + sizeof(tuple_buf));

		if (box_replace(space_id, tuple_buf, tuple_end, NULL) != 0)
			return -1;
	}
	box_txn_commit();
	assert(!box_txn());
	return 0;
}

int
errors(box_function_ctx_t *ctx, const char *args, const char *args_end)
{
	box_error_set(__FILE__, __LINE__, ER_PROC_C, "%s", "Proc error");

	const box_error_t *error = box_error_last();
	assert(strcmp(box_error_type(error), "ClientError") == 0);
	assert(box_error_code(error) == ER_PROC_C);
	assert(strcmp(box_error_message(error), "Proc error") == 0);
	(void) error;

	/* Backwards compatibility */
	box_error_raise(ER_PROC_C, "hello %s", "world");
	assert(box_error_last() != NULL);
	error = box_error_last();
	assert(box_error_code(error) == ER_PROC_C);
	assert(strcmp(box_error_message(error), "hello world") == 0);

	/* Backwards compatibility */
	box_error_raise(ER_PROC_C, "hello, lalala");
	assert(box_error_last() != NULL);
	error = box_error_last();
	assert(box_error_code(error) == ER_PROC_C);
	assert(strcmp(box_error_message(error), "hello, lalala") == 0);

	box_error_clear();
	assert(box_error_last() == NULL);

	return -1; /* raises "Unknown procedure error" */
}<|MERGE_RESOLUTION|>--- conflicted
+++ resolved
@@ -2,11 +2,6 @@
 #include "module.h"
 
 #include <stdio.h>
-<<<<<<< HEAD
-
-#define MP_SOURCE 1
-=======
->>>>>>> c390216f
 #include <msgpuck.h>
 
 int
