#ifndef TARANTOOL_BOX_ERRCODE_H_INCLUDED
#define TARANTOOL_BOX_ERRCODE_H_INCLUDED
/*
 * Copyright 2010-2016, Tarantool AUTHORS, please see AUTHORS file.
 *
 * Redistribution and use in source and binary forms, with or
 * without modification, are permitted provided that the following
 * conditions are met:
 *
 * 1. Redistributions of source code must retain the above
 *    copyright notice, this list of conditions and the
 *    following disclaimer.
 *
 * 2. Redistributions in binary form must reproduce the above
 *    copyright notice, this list of conditions and the following
 *    disclaimer in the documentation and/or other materials
 *    provided with the distribution.
 *
 * THIS SOFTWARE IS PROVIDED BY <COPYRIGHT HOLDER> ``AS IS'' AND
 * ANY EXPRESS OR IMPLIED WARRANTIES, INCLUDING, BUT NOT LIMITED
 * TO, THE IMPLIED WARRANTIES OF MERCHANTABILITY AND FITNESS FOR
 * A PARTICULAR PURPOSE ARE DISCLAIMED. IN NO EVENT SHALL
 * <COPYRIGHT HOLDER> OR CONTRIBUTORS BE LIABLE FOR ANY DIRECT,
 * INDIRECT, INCIDENTAL, SPECIAL, EXEMPLARY, OR CONSEQUENTIAL
 * DAMAGES (INCLUDING, BUT NOT LIMITED TO, PROCUREMENT OF
 * SUBSTITUTE GOODS OR SERVICES; LOSS OF USE, DATA, OR PROFITS; OR
 * BUSINESS INTERRUPTION) HOWEVER CAUSED AND ON ANY THEORY OF
 * LIABILITY, WHETHER IN CONTRACT, STRICT LIABILITY, OR TORT
 * (INCLUDING NEGLIGENCE OR OTHERWISE) ARISING IN ANY WAY OUT OF
 * THE USE OF THIS SOFTWARE, EVEN IF ADVISED OF THE POSSIBILITY OF
 * SUCH DAMAGE.
 */
#include <stdint.h>

#include "trivia/util.h"

#ifdef __cplusplus
extern "C" {
#endif

struct errcode_record {
	const char *errstr;
	const char *errdesc;
};

/*
 * To add a new error code to Tarantool, extend this array.
 *
 * !IMPORTANT! Currently you need to manually update the user
 * guide (doc/user/errcode.xml) with each added error code.
 * Please don't forget to do it!
 */

#define ERROR_CODES(_)					    \
	/*  0 */_(ER_UNKNOWN,			"Unknown error") \
	/*  1 */_(ER_ILLEGAL_PARAMS,		"Illegal parameters, %s") \
	/*  2 */_(ER_MEMORY_ISSUE,		"Failed to allocate %u bytes in %s for %s") \
	/*  3 */_(ER_TUPLE_FOUND,		"Duplicate key exists in unique index '%s' in space '%s'") \
	/*  4 */_(ER_TUPLE_NOT_FOUND,		"Tuple doesn't exist in index '%s' in space '%s'") \
	/*  5 */_(ER_UNSUPPORTED,		"%s does not support %s") \
	/*  6 */_(ER_NONMASTER,			"Can't modify data on a replication slave. My master is: %s") \
	/*  7 */_(ER_READONLY,			"Can't modify data because this instance is in read-only mode.") \
	/*  8 */_(ER_INJECTION,			"Error injection '%s'") \
	/*  9 */_(ER_CREATE_SPACE,		"Failed to create space '%s': %s") \
	/* 10 */_(ER_SPACE_EXISTS,		"Space '%s' already exists") \
	/* 11 */_(ER_DROP_SPACE,		"Can't drop space '%s': %s") \
	/* 12 */_(ER_ALTER_SPACE,		"Can't modify space '%s': %s") \
	/* 13 */_(ER_INDEX_TYPE,		"Unsupported index type supplied for index '%s' in space '%s'") \
	/* 14 */_(ER_MODIFY_INDEX,		"Can't create or modify index '%s' in space '%s': %s") \
	/* 15 */_(ER_LAST_DROP,			"Can't drop the primary key in a system space, space '%s'") \
	/* 16 */_(ER_TUPLE_FORMAT_LIMIT,	"Tuple format limit reached: %u") \
	/* 17 */_(ER_DROP_PRIMARY_KEY,		"Can't drop primary key in space '%s' while secondary keys exist") \
	/* 18 */_(ER_KEY_PART_TYPE,		"Supplied key type of part %u does not match index part type: expected %s") \
	/* 19 */_(ER_EXACT_MATCH,		"Invalid key part count in an exact match (expected %u, got %u)") \
	/* 20 */_(ER_INVALID_MSGPACK,		"Invalid MsgPack - %s") \
	/* 21 */_(ER_PROC_RET,			"msgpack.encode: can not encode Lua type '%s'") \
	/* 22 */_(ER_TUPLE_NOT_ARRAY,		"Tuple/Key must be MsgPack array") \
	/* 23 */_(ER_FIELD_TYPE,		"Tuple field %u type does not match one required by operation: expected %s") \
	/* 24 */_(ER_FIELD_TYPE_MISMATCH,	"Ambiguous field type, field %u. Requested type is %s but the field has previously been defined as %s") \
	/* 25 */_(ER_SPLICE,			"SPLICE error on field %u: %s") \
	/* 26 */_(ER_UPDATE_ARG_TYPE,		"Argument type in operation '%c' on field %u does not match field type: expected %s") \
	/* 27 */_(ER_TUPLE_IS_TOO_LONG,		"Tuple is too long %u") \
	/* 28 */_(ER_UNKNOWN_UPDATE_OP,		"Unknown UPDATE operation") \
	/* 29 */_(ER_UPDATE_FIELD,		"Field %u UPDATE error: %s") \
	/* 30 */_(ER_FIBER_STACK,		"Can not create a new fiber: recursion limit reached") \
	/* 31 */_(ER_KEY_PART_COUNT,		"Invalid key part count (expected [0..%u], got %u)") \
	/* 32 */_(ER_PROC_LUA,			"%s") \
	/* 33 */_(ER_NO_SUCH_PROC,		"Procedure '%.*s' is not defined") \
	/* 34 */_(ER_NO_SUCH_TRIGGER,		"Trigger is not found") \
	/* 35 */_(ER_NO_SUCH_INDEX,		"No index #%u is defined in space '%s'") \
	/* 36 */_(ER_NO_SUCH_SPACE,		"Space '%s' does not exist") \
	/* 37 */_(ER_NO_SUCH_FIELD,		"Field %d was not found in the tuple") \
	/* 38 */_(ER_EXACT_FIELD_COUNT,		"Tuple field count %u does not match space field count %u") \
	/* 39 */_(ER_INDEX_FIELD_COUNT,		"Tuple field count %u is less than required by a defined index (expected %u)") \
	/* 40 */_(ER_WAL_IO,			"Failed to write to disk") \
	/* 41 */_(ER_MORE_THAN_ONE_TUPLE,	"Get() doesn't support partial keys and non-unique indexes") \
	/* 42 */_(ER_ACCESS_DENIED,		"%s access on %s is denied for user '%s'") \
	/* 43 */_(ER_CREATE_USER,		"Failed to create user '%s': %s") \
	/* 44 */_(ER_DROP_USER,			"Failed to drop user or role '%s': %s") \
	/* 45 */_(ER_NO_SUCH_USER,		"User '%s' is not found") \
	/* 46 */_(ER_USER_EXISTS,		"User '%s' already exists") \
	/* 47 */_(ER_PASSWORD_MISMATCH,		"Incorrect password supplied for user '%s'") \
	/* 48 */_(ER_UNKNOWN_REQUEST_TYPE,	"Unknown request type %u") \
	/* 49 */_(ER_UNKNOWN_SCHEMA_OBJECT,	"Unknown object type '%s'") \
	/* 50 */_(ER_CREATE_FUNCTION,		"Failed to create function '%s': %s") \
	/* 51 */_(ER_NO_SUCH_FUNCTION,		"Function '%s' does not exist") \
	/* 52 */_(ER_FUNCTION_EXISTS,		"Function '%s' already exists") \
	/* 53 */_(ER_FUNCTION_ACCESS_DENIED,	"%s access is denied for user '%s' to function '%s'") \
	/* 54 */_(ER_FUNCTION_MAX,		"A limit on the total number of functions has been reached: %u") \
	/* 55 */_(ER_SPACE_ACCESS_DENIED,	"%s access is denied for user '%s' to space '%s'") \
	/* 56 */_(ER_USER_MAX,			"A limit on the total number of users has been reached: %u") \
	/* 57 */_(ER_NO_SUCH_ENGINE,		"Space engine '%s' does not exist") \
	/* 58 */_(ER_RELOAD_CFG,		"Can't set option '%s' dynamically") \
	/* 59 */_(ER_CFG,			"Incorrect value for option '%s': %s") \
	/* 60 */_(ER_SAVEPOINT_EMPTY_TX,	"Can not set a savepoint in an empty transaction") \
	/* 61 */_(ER_NO_SUCH_SAVEPOINT,		"Can not rollback to savepoint: the savepoint does not exist") \
	/* 62 */_(ER_UNKNOWN_REPLICA,		"Replica %s is not registered with replica set %s") \
	/* 63 */_(ER_REPLICASET_UUID_MISMATCH,	"Replica set UUID of the replica %s doesn't match replica set UUID of the master %s") \
	/* 64 */_(ER_INVALID_UUID,		"Invalid UUID: %s") \
	/* 65 */_(ER_REPLICASET_UUID_IS_RO,	"Can't reset replica set UUID: it is already assigned") \
	/* 66 */_(ER_INSTANCE_UUID_MISMATCH,	"Remote ID mismatch for %s: expected %u, got %u") \
	/* 67 */_(ER_REPLICA_ID_IS_RESERVED,	"Can't initialize replica id with a reserved value %u") \
	/* 68 */_(ER_INVALID_ORDER,		"Invalid LSN order for instance %u: previous LSN = %llu, new lsn = %llu") \
	/* 69 */_(ER_MISSING_REQUEST_FIELD,	"Missing mandatory field '%s' in request") \
	/* 70 */_(ER_IDENTIFIER,		"Invalid identifier '%s' (expected letters, digits or an underscore)") \
	/* 71 */_(ER_DROP_FUNCTION,		"Can't drop function %u: %s") \
	/* 72 */_(ER_ITERATOR_TYPE,		"Unknown iterator type '%s'") \
	/* 73 */_(ER_REPLICA_MAX,		"Replica count limit reached: %u") \
	/* 74 */_(ER_INVALID_XLOG,		"Failed to read xlog: %lld") \
	/* 75 */_(ER_INVALID_XLOG_NAME,		"Invalid xlog name: expected %lld got %lld") \
	/* 76 */_(ER_INVALID_XLOG_ORDER,	"Invalid xlog order: %lld and %lld") \
	/* 77 */_(ER_NO_CONNECTION,		"Connection is not established") \
	/* 78 */_(ER_TIMEOUT,			"Timeout exceeded") \
	/* 79 */_(ER_ACTIVE_TRANSACTION,	"Operation is not permitted when there is an active transaction ") \
	/* 80 */_(ER_CURSOR_NO_TRANSACTION,	"The transaction the cursor belongs to has ended") \
	/* 81 */_(ER_CROSS_ENGINE_TRANSACTION,	"A multi-statement transaction can not use multiple storage engines") \
	/* 82 */_(ER_NO_SUCH_ROLE,		"Role '%s' is not found") \
	/* 83 */_(ER_ROLE_EXISTS,		"Role '%s' already exists") \
	/* 84 */_(ER_CREATE_ROLE,		"Failed to create role '%s': %s") \
	/* 85 */_(ER_INDEX_EXISTS,		"Index '%s' already exists") \
	/* 86 */_(ER_TUPLE_REF_OVERFLOW,	"Tuple reference counter overflow") \
	/* 87 */_(ER_ROLE_LOOP,			"Granting role '%s' to role '%s' would create a loop") \
	/* 88 */_(ER_GRANT,			"Incorrect grant arguments: %s") \
	/* 89 */_(ER_PRIV_GRANTED,		"User '%s' already has %s access on %s '%s'") \
	/* 90 */_(ER_ROLE_GRANTED,		"User '%s' already has role '%s'") \
	/* 91 */_(ER_PRIV_NOT_GRANTED,		"User '%s' does not have %s access on %s '%s'") \
	/* 92 */_(ER_ROLE_NOT_GRANTED,		"User '%s' does not have role '%s'") \
	/* 93 */_(ER_MISSING_SNAPSHOT,		"Can't find snapshot") \
	/* 94 */_(ER_CANT_UPDATE_PRIMARY_KEY,	"Attempt to modify a tuple field which is part of index '%s' in space '%s'") \
	/* 95 */_(ER_UPDATE_INTEGER_OVERFLOW,   "Integer overflow when performing '%c' operation on field %u") \
	/* 96 */_(ER_GUEST_USER_PASSWORD,       "Setting password for guest user has no effect") \
	/* 97 */_(ER_TRANSACTION_CONFLICT,      "Transaction has been aborted by conflict") \
	/* 98 */_(ER_UNSUPPORTED_ROLE_PRIV,     "Unsupported role privilege '%s'") \
	/* 99 */_(ER_LOAD_FUNCTION,		"Failed to dynamically load function '%s': %s") \
	/*100 */_(ER_FUNCTION_LANGUAGE,		"Unsupported language '%s' specified for function '%s'") \
	/*101 */_(ER_RTREE_RECT,		"RTree: %s must be an array with %u (point) or %u (rectangle/box) numeric coordinates") \
	/*102 */_(ER_PROC_C,			"%s") \
	/*103 */_(ER_UNKNOWN_RTREE_INDEX_DISTANCE_TYPE,	"Unknown RTREE index distance type %s") \
	/*104 */_(ER_PROTOCOL,			"%s") \
	/*105 */_(ER_UPSERT_UNIQUE_SECONDARY_KEY, "Space %s has a unique secondary index and does not support UPSERT") \
	/*106 */_(ER_WRONG_INDEX_RECORD,	"Wrong record in _index space: got {%s}, expected {%s}") \
	/*107 */_(ER_WRONG_INDEX_PARTS,		"Wrong index parts: %s; expected field1 id (number), field1 type (string), ...") \
	/*108 */_(ER_WRONG_INDEX_OPTIONS,	"Wrong index options (field %u): %s") \
	/*109 */_(ER_WRONG_SCHEMA_VERSION,	"Wrong schema version, current: %d, in request: %u") \
	/*110 */_(ER_MEMTX_MAX_TUPLE_SIZE,	"Failed to allocate %u bytes for tuple: tuple is too large. Check 'memtx_max_tuple_size' configuration option.") \
	/*111 */_(ER_WRONG_SPACE_OPTIONS,	"Wrong space options (field %u): %s") \
	/*112 */_(ER_UNSUPPORTED_INDEX_FEATURE,	"Index '%s' (%s) of space '%s' (%s) does not support %s") \
	/*113 */_(ER_VIEW_IS_RO,		"View '%s' is read-only") \
	/*114 */_(ER_SAVEPOINT_NO_TRANSACTION,	"Can not set a savepoint in absence of active transaction") \
	/*115 */_(ER_SYSTEM,			"%s") \
	/*116 */_(ER_LOADING,			"Instance bootstrap hasn't finished yet") \
	/*117 */_(ER_CONNECTION_TO_SELF,	"Connection to self") \
	/*118 */_(ER_KEY_PART_IS_TOO_LONG,	"Key part is too long: %u of %u bytes") \
	/*119 */_(ER_COMPRESSION,		"Compression error: %s") \
	/*120 */_(ER_CHECKPOINT_IN_PROGRESS,	"Snapshot is already in progress") \
	/*121 */_(ER_SUB_STMT_MAX,		"Can not execute a nested statement: nesting limit reached") \
	/*122 */_(ER_COMMIT_IN_SUB_STMT,	"Can not commit transaction in a nested statement") \
	/*123 */_(ER_ROLLBACK_IN_SUB_STMT,	"Rollback called in a nested statement") \
	/*124 */_(ER_DECOMPRESSION,		"Decompression error: %s") \
	/*125 */_(ER_INVALID_XLOG_TYPE,		"Invalid xlog type: expected %s, got %s") \
	/*126 */_(ER_ALREADY_RUNNING,		"Failed to lock WAL directory %s and hot_standby mode is off") \
	/*127 */_(ER_INDEX_FIELD_COUNT_LIMIT,	"Indexed field count limit reached: %d indexed fields") \
	/*128 */_(ER_LOCAL_INSTANCE_ID_IS_READ_ONLY, "The local instance id %u is read-only") \
	/*129 */_(ER_BACKUP_IN_PROGRESS,	"Backup is already in progress") \
	/*130 */_(ER_READ_VIEW_ABORTED,         "The read view is aborted") \
	/*131 */_(ER_INVALID_INDEX_FILE,	"Invalid INDEX file %s: %s") \
	/*132 */_(ER_INVALID_RUN_FILE,		"Invalid RUN file: %s") \
	/*133 */_(ER_INVALID_VYLOG_FILE,	"Invalid VYLOG file: %s") \
	/*134 */_(ER_CHECKPOINT_ROLLBACK,	"Can't start a checkpoint while in cascading rollback") \
	/*135 */_(ER_VY_QUOTA_TIMEOUT,		"Timed out waiting for Vinyl memory quota") \
	/*136 */_(ER_PARTIAL_KEY,		"%s index  does not support selects via a partial key (expected %u parts, got %u). Please Consider changing index type to TREE.") \
	/*137 */_(ER_TRUNCATE_SYSTEM_SPACE,	"Can't truncate a system space, space '%s'") \
	/*138 */_(ER_LOAD_MODULE,		"Failed to dynamically load module '%.*s': %s") \
	/*139 */_(ER_VINYL_MAX_TUPLE_SIZE,	"Failed to allocate %u bytes for tuple: tuple is too large. Check 'vinyl_max_tuple_size' configuration option.") \
	/*140 */_(ER_WRONG_DD_VERSION,		"Wrong _schema version: expected 'major.minor[.patch]'") \
	/*141 */_(ER_WRONG_SPACE_FORMAT,	"Wrong space format (field %u): %s") \
	/*142 */_(ER_CREATE_SEQUENCE,		"Failed to create sequence '%s': %s") \
	/*143 */_(ER_ALTER_SEQUENCE,		"Can't modify sequence '%s': %s") \
	/*144 */_(ER_DROP_SEQUENCE,		"Can't drop sequence '%s': %s") \
	/*145 */_(ER_NO_SUCH_SEQUENCE,		"Sequence '%s' does not exist") \
	/*146 */_(ER_SEQUENCE_EXISTS,		"Sequence '%s' already exists") \
	/*147 */_(ER_SEQUENCE_OVERFLOW,		"Sequence '%s' has overflowed") \
<<<<<<< HEAD
	/*148 */_(ER_SQL_BIND_VALUE,            "Bind value for parameter %s is out of range for type %s") \
	/*149 */_(ER_SQL_BIND_TYPE,             "Bind value type %s for parameter %s is not supported") \
	/*150 */_(ER_SQL_BIND_PARAMETER_MAX,    "SQL bind parameter limit reached: %d") \
	/*151 */_(ER_SQL_EXECUTE,               "Failed to execute SQL statement: %s") \
	/*152 */_(ER_SQL,			"SQL error: %s") \
	/*153 */_(ER_SQL_BIND_NOT_FOUND,	"Parameter %s was not found in the statement") \
=======
	/*148 */_(ER_SEQUENCE_ACCESS_DENIED,	"%s access is denied for user '%s' to sequence '%s'") \
>>>>>>> 88c7b9da

/*
 * !IMPORTANT! Please follow instructions at start of the file
 * when adding new errors.
 */

ENUM0(box_error_code, ERROR_CODES);
extern struct errcode_record box_error_codes[];

/** Return a string representation of error name, e.g. "ER_OK".
 */

static inline const char *tnt_errcode_str(uint32_t errcode)
{
	if (errcode >= box_error_code_MAX) {
		/* Unknown error code - can be triggered using box.error() */
		return "ER_UNKNOWN";
	}
	return box_error_codes[errcode].errstr;
}

/** Return a description of the error. */
static inline const char *tnt_errcode_desc(uint32_t errcode)
{
	if (errcode >= box_error_code_MAX)
		return "Unknown error";

	return box_error_codes[errcode].errdesc;
}

#ifdef __cplusplus
} /* extern "C" */
#endif

#endif /* TARANTOOL_BOX_ERRCODE_H_INCLUDED */<|MERGE_RESOLUTION|>--- conflicted
+++ resolved
@@ -200,16 +200,13 @@
 	/*145 */_(ER_NO_SUCH_SEQUENCE,		"Sequence '%s' does not exist") \
 	/*146 */_(ER_SEQUENCE_EXISTS,		"Sequence '%s' already exists") \
 	/*147 */_(ER_SEQUENCE_OVERFLOW,		"Sequence '%s' has overflowed") \
-<<<<<<< HEAD
-	/*148 */_(ER_SQL_BIND_VALUE,            "Bind value for parameter %s is out of range for type %s") \
-	/*149 */_(ER_SQL_BIND_TYPE,             "Bind value type %s for parameter %s is not supported") \
-	/*150 */_(ER_SQL_BIND_PARAMETER_MAX,    "SQL bind parameter limit reached: %d") \
-	/*151 */_(ER_SQL_EXECUTE,               "Failed to execute SQL statement: %s") \
-	/*152 */_(ER_SQL,			"SQL error: %s") \
-	/*153 */_(ER_SQL_BIND_NOT_FOUND,	"Parameter %s was not found in the statement") \
-=======
 	/*148 */_(ER_SEQUENCE_ACCESS_DENIED,	"%s access is denied for user '%s' to sequence '%s'") \
->>>>>>> 88c7b9da
+	/*149 */_(ER_SQL_BIND_VALUE,            "Bind value for parameter %s is out of range for type %s") \
+	/*150 */_(ER_SQL_BIND_TYPE,             "Bind value type %s for parameter %s is not supported") \
+	/*151 */_(ER_SQL_BIND_PARAMETER_MAX,    "SQL bind parameter limit reached: %d") \
+	/*152 */_(ER_SQL_EXECUTE,               "Failed to execute SQL statement: %s") \
+	/*153 */_(ER_SQL,			"SQL error: %s") \
+	/*154 */_(ER_SQL_BIND_NOT_FOUND,	"Parameter %s was not found in the statement") \
 
 /*
  * !IMPORTANT! Please follow instructions at start of the file
