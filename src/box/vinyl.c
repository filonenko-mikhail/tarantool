/*
 * Copyright 2010-2016, Tarantool AUTHORS, please see AUTHORS file.
 *
 * Redistribution and use in source and binary forms, with or
 * without modification, are permitted provided that the following
 * conditions are met:
 *
 * 1. Redistributions of source code must retain the above
 *    copyright notice, this list of conditions and the
 *    following disclaimer.
 *
 * 2. Redistributions in binary form must reproduce the above
 *    copyright notice, this list of conditions and the following
 *    disclaimer in the documentation and/or other materials
 *    provided with the distribution.
 *
 * THIS SOFTWARE IS PROVIDED BY <COPYRIGHT HOLDER> ``AS IS'' AND
 * ANY EXPRESS OR IMPLIED WARRANTIES, INCLUDING, BUT NOT LIMITED
 * TO, THE IMPLIED WARRANTIES OF MERCHANTABILITY AND FITNESS FOR
 * A PARTICULAR PURPOSE ARE DISCLAIMED. IN NO EVENT SHALL
 * <COPYRIGHT HOLDER> OR CONTRIBUTORS BE LIABLE FOR ANY DIRECT,
 * INDIRECT, INCIDENTAL, SPECIAL, EXEMPLARY, OR CONSEQUENTIAL
 * DAMAGES (INCLUDING, BUT NOT LIMITED TO, PROCUREMENT OF
 * SUBSTITUTE GOODS OR SERVICES; LOSS OF USE, DATA, OR PROFITS; OR
 * BUSINESS INTERRUPTION) HOWEVER CAUSED AND ON ANY THEORY OF
 * LIABILITY, WHETHER IN CONTRACT, STRICT LIABILITY, OR TORT
 * (INCLUDING NEGLIGENCE OR OTHERWISE) ARISING IN ANY WAY OUT OF
 * THE USE OF THIS SOFTWARE, EVEN IF ADVISED OF THE POSSIBILITY OF
 * SUCH DAMAGE.
 */
#include "vinyl.h"

#include "vy_mem.h"
#include "vy_run.h"
#include "vy_range.h"
#include "vy_lsm.h"
#include "vy_tx.h"
#include "vy_cache.h"
#include "vy_log.h"
#include "vy_upsert.h"
#include "vy_write_iterator.h"
#include "vy_read_iterator.h"
#include "vy_point_lookup.h"
#include "vy_quota.h"
#include "vy_scheduler.h"
#include "vy_stat.h"

#include <math.h>
#include <stdbool.h>
#include <stddef.h>
#include <stdint.h>
#include <stdlib.h>

#include <small/lsregion.h>
#include <small/region.h>
#include <small/mempool.h>

#include "coio_task.h"
#include "cbus.h"
#include "histogram.h"
#include "tuple_update.h"
#include "txn.h"
#include "xrow.h"
#include "xlog.h"
#include "engine.h"
#include "space.h"
#include "index.h"
#include "xstream.h"
#include "info.h"
#include "column_mask.h"
#include "trigger.h"
#include "checkpoint.h"
#include "session.h"
#include "wal.h" /* wal_mode() */

/**
 * Yield after iterating over this many objects (e.g. ranges).
 * Yield more often in debug mode.
 */
#if defined(NDEBUG)
enum { VY_YIELD_LOOPS = 128 };
#else
enum { VY_YIELD_LOOPS = 2 };
#endif

struct vy_squash_queue;

enum vy_status {
	VINYL_OFFLINE,
	VINYL_INITIAL_RECOVERY_LOCAL,
	VINYL_INITIAL_RECOVERY_REMOTE,
	VINYL_FINAL_RECOVERY_LOCAL,
	VINYL_FINAL_RECOVERY_REMOTE,
	VINYL_ONLINE,
};

struct vy_env {
	/** Recovery status */
	enum vy_status status;
	/** TX manager */
	struct tx_manager   *xm;
	/** Upsert squash queue */
	struct vy_squash_queue *squash_queue;
	/** Memory pool for index iterator. */
	struct mempool iterator_pool;
	/** Memory quota */
	struct vy_quota     quota;
	/** Timer for updating quota watermark. */
	ev_timer            quota_timer;
	/**
	 * Amount of quota used since the last
	 * invocation of the quota timer callback.
	 */
	size_t quota_use_curr;
	/**
	 * Quota use rate, in bytes per second.
	 * Calculated as exponentially weighted
	 * moving average of quota_use_curr.
	 */
	size_t quota_use_rate;
	/**
	 * Dump bandwidth is needed for calculating the quota watermark.
	 * The higher the bandwidth, the later we can start dumping w/o
	 * suffering from transaction throttling. So we want to be very
	 * conservative about estimating the bandwidth.
	 *
	 * To make sure we don't overestimate it, we maintain a
	 * histogram of all observed measurements and assume the
	 * bandwidth to be equal to the 10th percentile, i.e. the
	 * best result among 10% worst measurements.
	 */
	struct histogram *dump_bw;
	/** Common LSM tree environment. */
	struct vy_lsm_env lsm_env;
	/** Environment for cache subsystem */
	struct vy_cache_env cache_env;
	/** Environment for run subsystem */
	struct vy_run_env run_env;
	/** Environment for memory subsystem. */
	struct vy_mem_env mem_env;
	/** Scheduler */
	struct vy_scheduler scheduler;
	/** Local recovery context. */
	struct vy_recovery *recovery;
	/** Local recovery vclock. */
	const struct vclock *recovery_vclock;
	/**
	 * LSN to assign to the next statement received during
	 * initial join.
	 *
	 * We can't use original statements' LSNs, because we
	 * send statements not in the chronological order while
	 * the receiving end expects LSNs to grow monotonically
	 * due to the design of the lsregion allocator, which is
	 * used for storing statements in memory.
	 */
	int64_t join_lsn;
	/** Path to the data directory. */
	char *path;
	/** Max size of the memory level. */
	size_t memory;
	/** Max time a transaction may wait for memory. */
	double timeout;
	/** Max number of threads used for reading. */
	int read_threads;
	/** Max number of threads used for writing. */
	int write_threads;
	/** Try to recover corrupted data if set. */
	bool force_recovery;
};

enum {
	/**
	 * Time interval between successive updates of
	 * quota watermark and use rate, in seconds.
	 */
	VY_QUOTA_UPDATE_INTERVAL = 1,
	/**
	 * Period of time over which the quota use rate
	 * is averaged, in seconds.
	 */
	VY_QUOTA_RATE_AVG_PERIOD = 5,
};

static inline int64_t
vy_dump_bandwidth(struct vy_env *env)
{
	/* See comment to vy_env::dump_bw. */
	return histogram_percentile(env->dump_bw, 10);
}

struct vinyl_engine {
	struct engine base;
	/** Vinyl environment. */
	struct vy_env *env;
};

/** Extract vy_env from an engine object. */
static inline struct vy_env *
vy_env(struct engine *engine)
{
	return ((struct vinyl_engine *)engine)->env;
}

struct vinyl_index {
	struct index base;
	/** LSM tree that stores index data. */
	struct vy_lsm *lsm;
};

/** Extract vy_lsm from an index object. */
struct vy_lsm *
vy_lsm(struct index *index)
{
	return ((struct vinyl_index *)index)->lsm;
}

/** Mask passed to vy_gc(). */
enum {
	/** Delete incomplete runs. */
	VY_GC_INCOMPLETE	= 1 << 0,
	/** Delete dropped runs. */
	VY_GC_DROPPED		= 1 << 1,
};

static void
vy_gc(struct vy_env *env, struct vy_recovery *recovery,
      unsigned int gc_mask, int64_t gc_lsn);

struct vinyl_iterator {
	struct iterator base;
	/** Vinyl environment. */
	struct vy_env *env;
	/** LSM tree this iterator is for. */
	struct vy_lsm *lsm;
	/**
	 * Points either to tx_autocommit for autocommit mode
	 * or to a multi-statement transaction active when the
	 * iterator was created.
	 */
	struct vy_tx *tx;
	/** Search key. */
	struct tuple *key;
	/** Vinyl read iterator. */
	struct vy_read_iterator iterator;
	/**
	 * Built-in transaction created when iterator is opened
	 * in autocommit mode.
	 */
	struct vy_tx tx_autocommit;
	/** Trigger invoked when tx ends to close the iterator. */
	struct trigger on_tx_destroy;
};

static const struct engine_vtab vinyl_engine_vtab;
static const struct space_vtab vinyl_space_vtab;
static const struct index_vtab vinyl_index_vtab;

/**
 * A quick intro into Vinyl cosmology and file format
 * --------------------------------------------------
 * A single vinyl index on disk consists of a set of "range"
 * objects. A range contains a sorted set of index keys;
 * keys in different ranges do not overlap and all ranges of the
 * same index together span the whole key space, for example:
 * (-inf..100), [100..114), [114..304), [304..inf)
 *
 * A sorted set of keys in a range is called a run. A single
 * range may contain multiple runs, each run contains changes of
 * keys in the range over a certain period of time. The periods do
 * not overlap, while, of course, two runs of the same range may
 * contain changes of the same key.
 * All keys in a run are sorted and split between pages of
 * approximately equal size. The purpose of putting keys into
 * pages is a quicker key lookup, since (min,max) key of every
 * page is put into the page index, stored at the beginning of each
 * run. The page index of an active run is fully cached in RAM.
 *
 * All files of an index have the following name pattern:
 * <run_id>.{run,index}
 * and are stored together in the index directory.
 *
 * Files that end with '.index' store page index (see vy_run_info)
 * while '.run' files store vinyl statements.
 *
 * <run_id> is the unique id of this run. Newer runs have greater ids.
 *
 * Information about which run id belongs to which range is stored
 * in vinyl.meta file.
 */

/** {{{ Introspection */

static void
vy_info_append_quota(struct vy_env *env, struct info_handler *h)
{
	struct vy_quota *q = &env->quota;

	info_table_begin(h, "quota");
	info_append_int(h, "used", q->used);
	info_append_int(h, "limit", q->limit);
	info_append_int(h, "watermark", q->watermark);
	info_append_int(h, "use_rate", env->quota_use_rate);
	info_append_int(h, "dump_bandwidth", vy_dump_bandwidth(env));
	info_table_end(h);
}

static void
vy_info_append_cache(struct vy_env *env, struct info_handler *h)
{
	struct vy_cache_env *c = &env->cache_env;

	info_table_begin(h, "cache");

	info_append_int(h, "used", c->mem_used);
	info_append_int(h, "limit", c->mem_quota);

	struct mempool_stats mstats;
	mempool_stats(&c->cache_entry_mempool, &mstats);
	info_append_int(h, "tuples", mstats.objcount);

	info_table_end(h);
}

static void
vy_info_append_tx(struct vy_env *env, struct info_handler *h)
{
	struct tx_manager *xm = env->xm;

	info_table_begin(h, "tx");

	info_append_int(h, "commit", xm->stat.commit);
	info_append_int(h, "rollback", xm->stat.rollback);
	info_append_int(h, "conflict", xm->stat.conflict);

	struct mempool_stats mstats;
	mempool_stats(&xm->tx_mempool, &mstats);
	info_append_int(h, "transactions", mstats.objcount);
	mempool_stats(&xm->txv_mempool, &mstats);
	info_append_int(h, "statements", mstats.objcount);
	mempool_stats(&xm->read_interval_mempool, &mstats);
	info_append_int(h, "gap_locks", mstats.objcount);
	mempool_stats(&xm->read_view_mempool, &mstats);
	info_append_int(h, "read_views", mstats.objcount);

	info_table_end(h);
}

void
vinyl_engine_stat(struct vinyl_engine *vinyl, struct info_handler *h)
{
	struct vy_env *env = vinyl->env;

	info_begin(h);
	vy_info_append_quota(env, h);
	vy_info_append_cache(env, h);
	vy_info_append_tx(env, h);
	info_end(h);
}

static void
vy_info_append_stmt_counter(struct info_handler *h, const char *name,
			    const struct vy_stmt_counter *count)
{
	if (name != NULL)
		info_table_begin(h, name);
	info_append_int(h, "rows", count->rows);
	info_append_int(h, "bytes", count->bytes);
	if (name != NULL)
		info_table_end(h);
}

static void
vy_info_append_disk_stmt_counter(struct info_handler *h, const char *name,
				 const struct vy_disk_stmt_counter *count)
{
	if (name != NULL)
		info_table_begin(h, name);
	info_append_int(h, "rows", count->rows);
	info_append_int(h, "bytes", count->bytes);
	info_append_int(h, "bytes_compressed", count->bytes_compressed);
	info_append_int(h, "pages", count->pages);
	if (name != NULL)
		info_table_end(h);
}

static void
vy_info_append_compact_stat(struct info_handler *h, const char *name,
			    const struct vy_compact_stat *stat)
{
	info_table_begin(h, name);
	info_append_int(h, "count", stat->count);
	vy_info_append_stmt_counter(h, "in", &stat->in);
	vy_info_append_stmt_counter(h, "out", &stat->out);
	info_table_end(h);
}

static void
vinyl_index_stat(struct index *index, struct info_handler *h)
{
	char buf[1024];
	struct vy_lsm *lsm = vy_lsm(index);
	struct vy_lsm_stat *stat = &lsm->stat;
	struct vy_cache_stat *cache_stat = &lsm->cache.stat;

	info_begin(h);

	struct vy_stmt_counter count = stat->memory.count;
	vy_stmt_counter_add_disk(&count, &stat->disk.count);
	vy_info_append_stmt_counter(h, NULL, &count);

	info_append_int(h, "lookup", stat->lookup);
	vy_info_append_stmt_counter(h, "get", &stat->get);
	vy_info_append_stmt_counter(h, "put", &stat->put);

	info_table_begin(h, "latency");
	info_append_double(h, "p50", latency_get(&stat->latency, 50));
	info_append_double(h, "p75", latency_get(&stat->latency, 75));
	info_append_double(h, "p90", latency_get(&stat->latency, 90));
	info_append_double(h, "p95", latency_get(&stat->latency, 95));
	info_append_double(h, "p99", latency_get(&stat->latency, 99));
	info_table_end(h);

	info_table_begin(h, "upsert");
	info_append_int(h, "squashed", stat->upsert.squashed);
	info_append_int(h, "applied", stat->upsert.applied);
	info_table_end(h);

	info_table_begin(h, "memory");
	vy_info_append_stmt_counter(h, NULL, &stat->memory.count);
	info_table_begin(h, "iterator");
	info_append_int(h, "lookup", stat->memory.iterator.lookup);
	vy_info_append_stmt_counter(h, "get", &stat->memory.iterator.get);
	info_table_end(h);
	info_append_int(h, "index_size", vy_lsm_mem_tree_size(lsm));
	info_table_end(h);

	info_table_begin(h, "disk");
	vy_info_append_disk_stmt_counter(h, NULL, &stat->disk.count);
	info_table_begin(h, "iterator");
	info_append_int(h, "lookup", stat->disk.iterator.lookup);
	vy_info_append_stmt_counter(h, "get", &stat->disk.iterator.get);
	vy_info_append_disk_stmt_counter(h, "read", &stat->disk.iterator.read);
	info_table_begin(h, "bloom");
	info_append_int(h, "hit", stat->disk.iterator.bloom_hit);
	info_append_int(h, "miss", stat->disk.iterator.bloom_miss);
	info_table_end(h);
	info_table_end(h);
	vy_info_append_compact_stat(h, "dump", &stat->disk.dump);
	vy_info_append_compact_stat(h, "compact", &stat->disk.compact);
	info_append_int(h, "index_size", lsm->page_index_size);
	info_append_int(h, "bloom_size", lsm->bloom_size);
	info_table_end(h);

	info_table_begin(h, "cache");
	vy_info_append_stmt_counter(h, NULL, &cache_stat->count);
	info_append_int(h, "lookup", cache_stat->lookup);
	vy_info_append_stmt_counter(h, "get", &cache_stat->get);
	vy_info_append_stmt_counter(h, "put", &cache_stat->put);
	vy_info_append_stmt_counter(h, "invalidate", &cache_stat->invalidate);
	vy_info_append_stmt_counter(h, "evict", &cache_stat->evict);
	info_append_int(h, "index_size",
			vy_cache_tree_mem_used(&lsm->cache.cache_tree));
	info_table_end(h);

	info_table_begin(h, "txw");
	vy_info_append_stmt_counter(h, NULL, &stat->txw.count);
	info_table_begin(h, "iterator");
	info_append_int(h, "lookup", stat->txw.iterator.lookup);
	vy_info_append_stmt_counter(h, "get", &stat->txw.iterator.get);
	info_table_end(h);
	info_table_end(h);

	info_append_int(h, "range_count", lsm->range_count);
	info_append_int(h, "run_count", lsm->run_count);
	info_append_int(h, "run_avg", lsm->run_count / lsm->range_count);
	histogram_snprint(buf, sizeof(buf), lsm->run_hist);
	info_append_str(h, "run_histogram", buf);

	info_end(h);
}

static void
vinyl_index_reset_stat(struct index *index)
{
	struct vy_lsm *lsm = vy_lsm(index);
	struct vy_lsm_stat *stat = &lsm->stat;
	struct vy_cache_stat *cache_stat = &lsm->cache.stat;

	stat->lookup = 0;
	latency_reset(&stat->latency);
	memset(&stat->get, 0, sizeof(stat->get));
	memset(&stat->put, 0, sizeof(stat->put));
	memset(&stat->upsert, 0, sizeof(stat->upsert));
	memset(&stat->txw.iterator, 0, sizeof(stat->txw.iterator));
	memset(&stat->memory.iterator, 0, sizeof(stat->memory.iterator));
	memset(&stat->disk.iterator, 0, sizeof(stat->disk.iterator));
	memset(&stat->disk.dump, 0, sizeof(stat->disk.dump));
	memset(&stat->disk.compact, 0, sizeof(stat->disk.compact));

	cache_stat->lookup = 0;
	memset(&cache_stat->get, 0, sizeof(cache_stat->get));
	memset(&cache_stat->put, 0, sizeof(cache_stat->put));
	memset(&cache_stat->invalidate, 0, sizeof(cache_stat->invalidate));
	memset(&cache_stat->evict, 0, sizeof(cache_stat->evict));
}

static void
vinyl_engine_memory_stat(struct engine *engine, struct engine_memory_stat *stat)
{
	struct vy_env *env = vy_env(engine);
	struct mempool_stats mstats;

	stat->data += lsregion_used(&env->mem_env.allocator) -
				env->mem_env.tree_extent_size;
	stat->index += env->mem_env.tree_extent_size;
	stat->index += env->lsm_env.bloom_size;
	stat->index += env->lsm_env.page_index_size;
	stat->cache += env->cache_env.mem_used;
	stat->tx += env->xm->write_set_size + env->xm->read_set_size;
	mempool_stats(&env->xm->tx_mempool, &mstats);
	stat->tx += mstats.totals.used;
	mempool_stats(&env->xm->txv_mempool, &mstats);
	stat->tx += mstats.totals.used;
	mempool_stats(&env->xm->read_interval_mempool, &mstats);
	stat->tx += mstats.totals.used;
	mempool_stats(&env->xm->read_view_mempool, &mstats);
	stat->tx += mstats.totals.used;
}

static void
vinyl_engine_reset_stat(struct engine *engine)
{
	struct vy_env *env = vy_env(engine);
	struct tx_manager *xm = env->xm;

	memset(&xm->stat, 0, sizeof(xm->stat));
}

/** }}} Introspection */

/**
 * Check if WAL is enabled.
 *
 * Vinyl needs to log all operations done on indexes in its own
 * journal - vylog. If we allowed to use it in conjunction with
 * wal_mode = 'none', vylog and WAL could get out of sync, which
 * can result in weird recovery errors. So we forbid DML/DDL
 * operations in case WAL is disabled.
 */
static inline int
vinyl_check_wal(struct vy_env *env, const char *what)
{
	if (env->status == VINYL_ONLINE && wal_mode() == WAL_NONE) {
		diag_set(ClientError, ER_UNSUPPORTED, "Vinyl",
			 tt_sprintf("%s if wal_mode = 'none'", what));
		return -1;
	}
	return 0;
}

/**
 * Given a space and an index id, return vy_lsm.
 * If index not found, return NULL and set diag.
 */
static struct vy_lsm *
vy_lsm_find(struct space *space, uint32_t iid)
{
	struct index *index = index_find(space, iid);
	if (index == NULL)
		return NULL;
	return vy_lsm(index);
}

/**
 * Wrapper around vy_lsm_find() which ensures that
 * the found index is unique.
 */
static  struct vy_lsm *
vy_lsm_find_unique(struct space *space, uint32_t index_id)
{
	struct vy_lsm *lsm = vy_lsm_find(space, index_id);
	if (lsm != NULL && !lsm->opts.is_unique) {
		diag_set(ClientError, ER_MORE_THAN_ONE_TUPLE);
		return NULL;
	}
	return lsm;
}

static int
vinyl_engine_check_space_def(struct space_def *def)
{
	if (def->opts.is_temporary) {
		diag_set(ClientError, ER_ALTER_SPACE,
			 def->name, "engine does not support temporary flag");
		return -1;
	}
	return 0;
}

static struct space *
vinyl_engine_create_space(struct engine *engine, struct space_def *def,
			  struct rlist *key_list)
{
	struct space *space = malloc(sizeof(*space));
	if (space == NULL) {
		diag_set(OutOfMemory, sizeof(*space),
			 "malloc", "struct space");
		return NULL;
	}

	/* Create a format from key and field definitions. */
	int key_count = 0;
	struct index_def *index_def;
	rlist_foreach_entry(index_def, key_list, link)
		key_count++;
	struct key_def **keys = region_alloc(&fiber()->gc,
					     sizeof(*keys) * key_count);
	if (keys == NULL) {
		free(space);
		return NULL;
	}
	key_count = 0;
	rlist_foreach_entry(index_def, key_list, link)
		keys[key_count++] = index_def->key_def;

	struct tuple_format *format =
		tuple_format_new(&vy_tuple_format_vtab, keys, key_count, 0,
				 def->fields, def->field_count, def->dict);
	if (format == NULL) {
		free(space);
		return NULL;
	}
	format->exact_field_count = def->exact_field_count;
	tuple_format_ref(format);

	if (space_create(space, engine, &vinyl_space_vtab,
			 def, key_list, format) != 0) {
		tuple_format_unref(format);
		free(space);
		return NULL;
	}

	/* Format is now referenced by the space. */
	tuple_format_unref(format);

	/*
	 * Check if there are unique indexes that are contained
	 * by other unique indexes. For them, we can skip check
	 * for duplicates on INSERT. Prefer indexes with higher
	 * ids for uniqueness check optimization as they are
	 * likelier to have a "colder" cache.
	 */
	for (int i = space->index_count - 1; i >= 0; i--) {
		struct vy_lsm *lsm = vy_lsm(space->index[i]);
		if (!lsm->check_is_unique)
			continue;
		for (int j = 0; j < (int)space->index_count; j++) {
			struct vy_lsm *other = vy_lsm(space->index[j]);
			if (other != lsm && other->check_is_unique &&
			    key_def_contains(lsm->key_def, other->key_def)) {
				lsm->check_is_unique = false;
				break;
			}
		}
	}
	return space;
}

static void
vinyl_space_destroy(struct space *space)
{
	free(space);
}

static int
vinyl_space_check_index_def(struct space *space, struct index_def *index_def)
{
	if (index_def->type != TREE) {
		diag_set(ClientError, ER_INDEX_TYPE,
			 index_def->name, space_name(space));
		return -1;
	}
	if (index_def->key_def->is_nullable && index_def->iid == 0) {
		diag_set(ClientError, ER_NULLABLE_PRIMARY, space_name(space));
		return -1;
	}
	/* Check that there are no ANY, ARRAY, MAP parts */
	for (uint32_t i = 0; i < index_def->key_def->part_count; i++) {
		struct key_part *part = &index_def->key_def->parts[i];
		if (part->type <= FIELD_TYPE_ANY ||
		    part->type >= FIELD_TYPE_ARRAY) {
			diag_set(ClientError, ER_MODIFY_INDEX,
				 index_def->name, space_name(space),
				 tt_sprintf("field type '%s' is not supported",
					    field_type_strs[part->type]));
			return -1;
		}
	}
	return 0;
}

static struct index *
vinyl_space_create_index(struct space *space, struct index_def *index_def)
{
	assert(index_def->type == TREE);
	struct vinyl_engine *vinyl = (struct vinyl_engine *)space->engine;
	struct vinyl_index *index = calloc(1, sizeof(*index));
	if (index == NULL) {
		diag_set(OutOfMemory, sizeof(*index),
			 "malloc", "struct vinyl_index");
		return NULL;
	}
	struct vy_env *env = vinyl->env;
	struct vy_lsm *pk = NULL;
	if (index_def->iid > 0) {
		pk = vy_lsm(space_index(space, 0));
		assert(pk != NULL);
	}
	struct vy_lsm *lsm = vy_lsm_new(&env->lsm_env, &env->cache_env,
					&env->mem_env, index_def,
					space->format, pk,
					space_group_id(space));
	if (lsm == NULL) {
		free(index);
		return NULL;
	}
	if (index_create(&index->base, (struct engine *)vinyl,
			 &vinyl_index_vtab, index_def) != 0) {
		vy_lsm_delete(lsm);
		free(index);
		return NULL;
	}
	index->lsm = lsm;
	return &index->base;
}

static void
vinyl_index_destroy(struct index *index)
{
	struct vy_lsm *lsm = vy_lsm(index);
	/*
	 * There still may be a task scheduled for this LSM tree
	 * so postpone actual deletion until the last reference
	 * is gone.
	 */
	vy_lsm_unref(lsm);
	free(index);
}

/**
 * Detect whether we already have non-garbage index files,
 * and open an existing index if that's the case. Otherwise,
 * create a new index. Take the current recovery status into
 * account.
 */
static int
vinyl_index_open(struct index *index)
{
	struct vy_env *env = vy_env(index->engine);
	struct vy_lsm *lsm = vy_lsm(index);

	/* Ensure vinyl data directory exists. */
	if (access(env->path, F_OK) != 0) {
		diag_set(SystemError, "can not access vinyl data directory");
		return -1;
	}
	int rc;
	switch (env->status) {
	case VINYL_ONLINE:
		/*
		 * The recovery is complete, simply
		 * create a new index.
		 */
		rc = vy_lsm_create(lsm);
		if (rc == 0) {
			/* Make sure reader threads are up and running. */
			vy_run_env_enable_coio(&env->run_env,
					       env->read_threads);
		}
		break;
	case VINYL_INITIAL_RECOVERY_REMOTE:
	case VINYL_FINAL_RECOVERY_REMOTE:
		/*
		 * Remote recovery. The index files do not
		 * exist locally, and we should create the
		 * index directory from scratch.
		 */
		rc = vy_lsm_create(lsm);
		break;
	case VINYL_INITIAL_RECOVERY_LOCAL:
	case VINYL_FINAL_RECOVERY_LOCAL:
		/*
		 * Local WAL replay or recovery from snapshot.
		 * In either case the index directory should
		 * have already been created, so try to load
		 * the index files from it.
		 */
		rc = vy_lsm_recover(lsm, env->recovery, &env->run_env,
				    vclock_sum(env->recovery_vclock),
				    env->status == VINYL_INITIAL_RECOVERY_LOCAL,
				    env->force_recovery);
		break;
	default:
		unreachable();
	}
	if (rc == 0)
		vy_scheduler_add_lsm(&env->scheduler, lsm);
	return rc;
}

static void
vinyl_index_commit_create(struct index *index, int64_t lsn)
{
	struct vy_env *env = vy_env(index->engine);
	struct vy_lsm *lsm = vy_lsm(index);

	assert(lsm->id >= 0);

	if (env->status == VINYL_INITIAL_RECOVERY_LOCAL ||
	    env->status == VINYL_FINAL_RECOVERY_LOCAL) {
		/*
		 * Normally, if this is local recovery, the index
		 * should have been logged before restart. There's
		 * one exception though - we could've failed to log
		 * index due to a vylog write error, in which case
		 * the index isn't in the recovery context and we
		 * need to retry to log it now.
		 */
		if (lsm->commit_lsn >= 0)
			return;
	}

	if (env->status == VINYL_INITIAL_RECOVERY_REMOTE) {
		/*
		 * Records received during initial join do not
		 * have LSNs so we use a fake one to identify
		 * the index in vylog.
		 */
		lsn = ++env->join_lsn;
	}

	/*
	 * Backward compatibility fixup: historically, we used
	 * box.info.signature for LSN of index creation, which
	 * lags behind the LSN of the record that created the
	 * index by 1. So for legacy indexes use the LSN from
	 * index options.
	 */
	if (lsm->opts.lsn != 0)
		lsn = lsm->opts.lsn;

	assert(lsm->commit_lsn < 0);
	lsm->commit_lsn = lsn;

	/*
	 * Since it's too late to fail now, in case of vylog write
	 * failure we leave the records we attempted to write in
	 * the log buffer so that they are flushed along with the
	 * next write request. If they don't get flushed before
	 * the instance is shut down, we will replay them on local
	 * recovery.
	 */
	vy_log_tx_begin();
	vy_log_create_lsm(lsm->id, lsn);
	vy_log_tx_try_commit();
}

static void
vinyl_index_abort_create(struct index *index)
{
	struct vy_env *env = vy_env(index->engine);
	struct vy_lsm *lsm = vy_lsm(index);

	if (env->status != VINYL_ONLINE) {
		/* Failure during recovery. Nothing to do. */
		return;
	}
	if (lsm->id < 0) {
		/*
		 * ALTER failed before we wrote information about
		 * the new LSM tree to vylog, see vy_lsm_create().
		 * Nothing to do.
		 */
		return;
	}

	vy_scheduler_remove_lsm(&env->scheduler, lsm);

	lsm->is_dropped = true;

	vy_log_tx_begin();
	vy_log_drop_lsm(lsm->id, 0);
	vy_log_tx_try_commit();
}

static void
vinyl_index_commit_modify(struct index *index, int64_t lsn)
{
	struct vy_env *env = vy_env(index->engine);
	struct vy_lsm *lsm = vy_lsm(index);

	(void)env;
	assert(env->status == VINYL_ONLINE ||
	       env->status == VINYL_FINAL_RECOVERY_LOCAL ||
	       env->status == VINYL_FINAL_RECOVERY_REMOTE);

	if (lsn <= lsm->commit_lsn) {
		/*
		 * This must be local recovery from WAL, when
		 * the operation has already been committed to
		 * vylog.
		 */
		assert(env->status == VINYL_FINAL_RECOVERY_LOCAL);
		return;
	}

	lsm->commit_lsn = lsn;

	vy_log_tx_begin();
	vy_log_modify_lsm(lsm->id, lsm->key_def, lsn);
	vy_log_tx_try_commit();
}

static void
vinyl_index_commit_drop(struct index *index, int64_t lsn)
{
	struct vy_env *env = vy_env(index->engine);
	struct vy_lsm *lsm = vy_lsm(index);

	vy_scheduler_remove_lsm(&env->scheduler, lsm);

	/*
	 * We can't abort here, because the index drop request has
	 * already been written to WAL. So if we fail to write the
	 * change to the metadata log, we leave it in the log buffer,
	 * to be flushed along with the next transaction. If it is
	 * not flushed before the instance is shut down, we replay it
	 * on local recovery from WAL.
	 */
	if (env->status == VINYL_FINAL_RECOVERY_LOCAL && lsm->is_dropped)
		return;

	lsm->is_dropped = true;

	vy_log_tx_begin();
	vy_log_drop_lsm(lsm->id, lsn);
	vy_log_tx_try_commit();
}

static bool
vinyl_index_depends_on_pk(struct index *index)
{
	(void)index;
	/*
	 * All secondary Vinyl indexes are non-clustered and hence
	 * have to be updated if the primary key is modified.
	 */
	return true;
}

static bool
vinyl_index_def_change_requires_rebuild(struct index *index,
					const struct index_def *new_def)
{
	struct index_def *old_def = index->def;

	assert(old_def->iid == new_def->iid);
	assert(old_def->space_id == new_def->space_id);
	assert(old_def->type == TREE && new_def->type == TREE);

	if (!old_def->opts.is_unique && new_def->opts.is_unique)
		return true;

	assert(index_depends_on_pk(index));
	const struct key_def *old_cmp_def = old_def->cmp_def;
	const struct key_def *new_cmp_def = new_def->cmp_def;

	/*
	 * It is not enough to check only fieldno in case of Vinyl,
	 * because the index may store some overwritten or deleted
	 * statements conforming to the old format. CheckSpaceFormat
	 * won't reveal such statements, but we may still need to
	 * compare them to statements inserted after ALTER hence
	 * we can't narrow field types without index rebuild.
	 */
	if (old_cmp_def->part_count != new_cmp_def->part_count)
		return true;

	for (uint32_t i = 0; i < new_cmp_def->part_count; i++) {
		const struct key_part *old_part = &old_cmp_def->parts[i];
		const struct key_part *new_part = &new_cmp_def->parts[i];
		if (old_part->fieldno != new_part->fieldno)
			return true;
		if (old_part->coll != new_part->coll)
			return true;
		if (key_part_is_nullable(old_part) &&
		    !key_part_is_nullable(new_part))
			return true;
		if (!field_type1_contains_type2(new_part->type, old_part->type))
			return true;
	}
	return false;
}

<<<<<<< HEAD
static void
vinyl_init_system_space(struct space *space)
{
	(void)space;
	unreachable();
}

static void
vinyl_init_ephemeral_space(struct space *space)
{
	(void)space;
	unreachable();
}

=======
>>>>>>> efed5d7f
static int
vinyl_space_prepare_alter(struct space *old_space, struct space *new_space)
{
	(void)new_space;
	struct vy_env *env = vy_env(old_space->engine);

	if (vinyl_check_wal(env, "DDL") != 0)
		return -1;

	return 0;
}

/** Argument passed to vy_check_format_on_replace(). */
struct vy_check_format_ctx {
	/** Format to check new tuples against. */
	struct tuple_format *format;
	/** Set if a new tuple doesn't conform to the format. */
	bool is_failed;
	/** Container for storing errors. */
	struct diag diag;
};

/**
 * This is an on_replace trigger callback that checks inserted
 * tuples against a new format.
 */
static void
vy_check_format_on_replace(struct trigger *trigger, void *event)
{
	struct txn *txn = event;
	struct txn_stmt *stmt = txn_current_stmt(txn);
	struct vy_check_format_ctx *ctx = trigger->data;

	if (stmt->new_tuple == NULL)
		return; /* DELETE, nothing to do */

	if (ctx->is_failed)
		return; /* already failed, nothing to do */

	if (tuple_validate(ctx->format, stmt->new_tuple) != 0) {
		ctx->is_failed = true;
		diag_move(diag_get(), &ctx->diag);
	}
}

static int
vinyl_space_check_format(struct space *space, struct tuple_format *format)
{
	struct vy_env *env = vy_env(space->engine);

	/*
	 * If this is local recovery, the space was checked before
	 * restart so there's nothing we need to do.
	 */
	if (env->status == VINYL_INITIAL_RECOVERY_LOCAL ||
	    env->status == VINYL_FINAL_RECOVERY_LOCAL)
		return 0;

	if (space->index_count == 0)
		return 0; /* space is empty, nothing to do */

	/*
	 * Iterate over all tuples stored in the given space and
	 * check each of them for conformity to the new format.
	 * Since read iterator may yield, we install an on_replace
	 * trigger to check tuples inserted after we started the
	 * iteration.
	 */
	struct vy_lsm *pk = vy_lsm(space->index[0]);

	struct tuple *key = vy_stmt_new_select(pk->env->key_format, NULL, 0);
	if (key == NULL)
		return -1;

	struct trigger on_replace;
	struct vy_check_format_ctx ctx;
	ctx.format = format;
	ctx.is_failed = false;
	diag_create(&ctx.diag);
	trigger_create(&on_replace, vy_check_format_on_replace, &ctx, NULL);
	trigger_add(&space->on_replace, &on_replace);

	struct vy_read_iterator itr;
	vy_read_iterator_open(&itr, pk, NULL, ITER_ALL, key,
			      &env->xm->p_global_read_view);
	int rc;
	int loops = 0;
	struct tuple *tuple;
	while ((rc = vy_read_iterator_next(&itr, &tuple)) == 0) {
		/*
		 * Read iterator yields only when it reads runs.
		 * Yield periodically in order not to stall the
		 * tx thread in case there are a lot of tuples in
		 * mems or cache.
		 */
		if (++loops % VY_YIELD_LOOPS == 0)
			fiber_sleep(0);
		if (ctx.is_failed) {
			diag_move(&ctx.diag, diag_get());
			rc = -1;
			break;
		}
		if (tuple == NULL)
			break;
		rc = tuple_validate(format, tuple);
		if (rc != 0)
			break;
	}
	vy_read_iterator_close(&itr);
	diag_destroy(&ctx.diag);
	trigger_clear(&on_replace);
	tuple_unref(key);
	return rc;
}

static void
vinyl_space_swap_index(struct space *old_space, struct space *new_space,
		       uint32_t old_index_id, uint32_t new_index_id)
{
	struct vy_lsm *old_lsm = vy_lsm(old_space->index_map[old_index_id]);
	struct vy_lsm *new_lsm = vy_lsm(new_space->index_map[new_index_id]);

	/*
	 * Swap the two indexes between the two spaces,
	 * but leave tuple formats.
	 */
	generic_space_swap_index(old_space, new_space,
				 old_index_id, new_index_id);

	SWAP(old_lsm, new_lsm);
	SWAP(old_lsm->check_is_unique, new_lsm->check_is_unique);
	SWAP(old_lsm->mem_format, new_lsm->mem_format);
	SWAP(old_lsm->mem_format_with_colmask,
	     new_lsm->mem_format_with_colmask);
	SWAP(old_lsm->disk_format, new_lsm->disk_format);
	SWAP(old_lsm->opts, new_lsm->opts);
	key_def_swap(old_lsm->key_def, new_lsm->key_def);
	key_def_swap(old_lsm->cmp_def, new_lsm->cmp_def);

	/* Update pointer to the primary key. */
	vy_lsm_update_pk(old_lsm, vy_lsm(old_space->index_map[0]));
	vy_lsm_update_pk(new_lsm, vy_lsm(new_space->index_map[0]));
}

static int
vinyl_space_add_primary_key(struct space *space)
{
	return vinyl_index_open(space->index[0]);
}

static size_t
vinyl_space_bsize(struct space *space)
{
	/*
	 * Return the sum size of user data this space
	 * accommodates. Since full tuples are stored in
	 * primary indexes, it is basically the size of
	 * binary data stored in this space's primary index.
	 */
	struct index *pk = space_index(space, 0);
	if (pk == NULL)
		return 0;
	struct vy_lsm *lsm = vy_lsm(pk);
	return lsm->stat.memory.count.bytes + lsm->stat.disk.count.bytes;
}

static ssize_t
vinyl_index_size(struct index *index)
{
	/*
	 * Return the total number of statements in the LSM tree.
	 * Note, it may be greater than the number of tuples actually
	 * stored in the space, but it should be a fairly good estimate.
	 */
	struct vy_lsm *lsm = vy_lsm(index);
	return lsm->stat.memory.count.rows + lsm->stat.disk.count.rows;
}

static ssize_t
vinyl_index_bsize(struct index *index)
{
	/*
	 * Return the cost of indexing user data. For both
	 * primary and secondary indexes, this includes the
	 * size of page index, bloom filter, and memory tree
	 * extents. For secondary indexes, we also add the
	 * total size of statements stored on disk, because
	 * they are only needed for building the index.
	 */
	struct vy_lsm *lsm = vy_lsm(index);
	ssize_t bsize = vy_lsm_mem_tree_size(lsm) +
		lsm->page_index_size + lsm->bloom_size;
	if (lsm->index_id > 0)
		bsize += lsm->stat.disk.count.bytes;
	return bsize;
}

static void
vinyl_index_compact(struct index *index)
{
	struct vy_lsm *lsm = vy_lsm(index);
	struct vy_env *env = vy_env(index->engine);
	vy_scheduler_force_compaction(&env->scheduler, lsm);
}

/* {{{ Public API of transaction control: start/end transaction,
 * read, write data in the context of a transaction.
 */

/**
 * Check if a request has already been committed to an LSM tree.
 *
 * If we're recovering the WAL, it may happen so that this
 * particular run was dumped after the checkpoint, and we're
 * replaying records already present in the database. In this
 * case avoid overwriting a newer version with an older one.
 *
 * If the LSM tree is going to be dropped or truncated on WAL
 * recovery, there's no point in replaying statements for it,
 * either.
 */
static inline bool
vy_is_committed_one(struct vy_env *env, struct vy_lsm *lsm)
{
	if (likely(env->status != VINYL_FINAL_RECOVERY_LOCAL))
		return false;
	if (lsm->is_dropped)
		return true;
	if (vclock_sum(env->recovery_vclock) <= lsm->dump_lsn)
		return true;
	return false;
}

/**
 * Check if a request has already been committed to a space.
 * See also vy_is_committed_one().
 */
static inline bool
vy_is_committed(struct vy_env *env, struct space *space)
{
	if (likely(env->status != VINYL_FINAL_RECOVERY_LOCAL))
		return false;
	for (uint32_t iid = 0; iid < space->index_count; iid++) {
		struct vy_lsm *lsm = vy_lsm(space->index[iid]);
		if (!vy_is_committed_one(env, lsm))
			return false;
	}
	return true;
}

/**
 * Get a vinyl tuple from the LSM tree by the key.
 * @param lsm         LSM tree in which search.
 * @param tx          Current transaction.
 * @param rv          Read view.
 * @param key         Key statement.
 * @param[out] result The found tuple is stored here. Must be
 *                    unreferenced after usage.
 *
 * @param  0 Success.
 * @param -1 Memory error or read error.
 */
static inline int
vy_lsm_get(struct vy_lsm *lsm, struct vy_tx *tx,
	     const struct vy_read_view **rv,
	     struct tuple *key, struct tuple **result)
{
	/*
	 * tx can be NULL, for example, if an user calls
	 * space.index.get({key}).
	 */
	assert(tx == NULL || tx->state == VINYL_TX_READY);

	if (tuple_field_count(key) >= lsm->cmp_def->part_count) {
		if (tx != NULL && vy_tx_track_point(tx, lsm, key) != 0)
			return -1;
		return vy_point_lookup(lsm, tx, rv, key, result);
	}

	struct vy_read_iterator itr;
	vy_read_iterator_open(&itr, lsm, tx, ITER_EQ, key, rv);
	int rc = vy_read_iterator_next(&itr, result);
	if (*result != NULL)
		tuple_ref(*result);
	vy_read_iterator_close(&itr);
	return rc;
}

/**
 * Check if the LSM tree contains the key. If true, then set
 * a duplicate key error in the diagnostics area.
 * @param env        Vinyl environment.
 * @param tx         Current transaction.
 * @param rv         Read view.
 * @param space_name Space name.
 * @param index_name Index name.
 * @param lsm        LSM tree in which to search.
 * @param key        Key statement.
 *
 * @retval  0 Success, the key isn't found.
 * @retval -1 Memory error or the key is found.
 */
static inline int
vy_check_is_unique(struct vy_env *env, struct vy_tx *tx,
		   const struct vy_read_view **rv,
		   const char *space_name, const char *index_name,
		   struct vy_lsm *lsm, struct tuple *key)
{
	struct tuple *found;
	/*
	 * During recovery we apply rows that were successfully
	 * applied before restart so no conflict is possible.
	 */
	if (env->status != VINYL_ONLINE)
		return 0;
	if (vy_lsm_get(lsm, tx, rv, key, &found))
		return -1;

	if (found) {
		tuple_unref(found);
		diag_set(ClientError, ER_TUPLE_FOUND,
			 index_name, space_name);
		return -1;
	}
	return 0;
}

/**
 * Check if insertion of a new tuple violates unique constraint
 * of a secondary index.
 * @param env        Vinyl environment.
 * @param tx         Current transaction.
 * @param rv         Read view.
 * @param space_name Space name.
 * @param index_name Index name.
 * @param lsm        LSM tree corresponding to the index.
 * @param stmt       New tuple.
 *
 * @retval  0 Success, unique constraint is satisfied.
 * @retval -1 Duplicate is found or read error occurred.
 */
static int
vy_check_is_unique_secondary(struct vy_env *env, struct vy_tx *tx,
			     const struct vy_read_view **rv,
			     const char *space_name, const char *index_name,
			     struct vy_lsm *lsm, const struct tuple *stmt)
{
	assert(lsm->index_id > 0);
	struct key_def *def = lsm->key_def;
	if (lsm->check_is_unique &&
	    !key_update_can_be_skipped(def->column_mask,
				       vy_stmt_column_mask(stmt)) &&
	    (!def->is_nullable || !vy_tuple_key_contains_null(stmt, def))) {
		struct tuple *key = vy_stmt_extract_key(stmt, def,
							lsm->env->key_format);
		if (key == NULL)
			return -1;
		int rc = vy_check_is_unique(env, tx, rv, space_name,
					    index_name, lsm, key);
		tuple_unref(key);
		return rc;
	}
	return 0;
}

/**
 * Insert a tuple in a primary index LSM tree.
 * @param env   Vinyl environment.
 * @param tx    Current transaction.
 * @param space Target space.
 * @param pk    Primary index LSM tree.
 * @param stmt  Tuple to insert.
 *
 * @retval  0 Success.
 * @retval -1 Memory error or duplicate key error.
 */
static inline int
vy_insert_primary(struct vy_env *env, struct vy_tx *tx, struct space *space,
		  struct vy_lsm *pk, struct tuple *stmt)
{
	assert(vy_stmt_type(stmt) == IPROTO_INSERT);
	assert(tx != NULL && tx->state == VINYL_TX_READY);
	assert(pk->index_id == 0);
	/*
	 * A primary index is always unique and the new tuple must not
	 * conflict with existing tuples.
	 */
	if (pk->check_is_unique &&
	    vy_check_is_unique(env, tx, vy_tx_read_view(tx), space_name(space),
			       index_name_by_id(space, pk->index_id),
			       pk, stmt) != 0)
		return -1;
	return vy_tx_set(tx, pk, stmt);
}

/**
 * Insert a tuple in a secondary index LSM tree.
 * @param env       Vinyl environment.
 * @param tx        Current transaction.
 * @param space     Target space.
 * @param lsm       Secondary index LSM tree.
 * @param stmt      Tuple to replace.
 *
 * @retval  0 Success.
 * @retval -1 Memory error or duplicate key error.
 */
static int
vy_insert_secondary(struct vy_env *env, struct vy_tx *tx, struct space *space,
		    struct vy_lsm *lsm, struct tuple *stmt)
{
	assert(vy_stmt_type(stmt) == IPROTO_INSERT ||
	       vy_stmt_type(stmt) == IPROTO_REPLACE);
	assert(tx != NULL && tx->state == VINYL_TX_READY);
	assert(lsm->index_id > 0);

	if (vy_check_is_unique_secondary(env, tx, vy_tx_read_view(tx),
					 space_name(space),
					 index_name_by_id(space, lsm->index_id),
					 lsm, stmt) != 0)
		return -1;

	/*
	 * We must always append the statement to transaction write set
	 * of each LSM tree, even if operation itself does not update
	 * the LSM tree, e.g. it's an UPDATE, to ensure we read our
	 * own writes.
	 */
	return vy_tx_set(tx, lsm, stmt);
}

/**
 * Execute REPLACE in a space with a single index, possibly with
 * lookup for an old tuple if the space has at least one
 * on_replace trigger.
 * @param env     Vinyl environment.
 * @param tx      Current transaction.
 * @param space   Space in which replace.
 * @param request Request with the tuple data.
 * @param stmt    Statement for triggers is filled with old
 *                statement.
 *
 * @retval  0 Success.
 * @retval -1 Memory error OR duplicate key error OR the primary
 *            index is not found OR a tuple reference increment
 *            error.
 */
static inline int
vy_replace_one(struct vy_env *env, struct vy_tx *tx, struct space *space,
	       struct request *request, struct txn_stmt *stmt)
{
	(void)env;
	assert(tx != NULL && tx->state == VINYL_TX_READY);
	struct vy_lsm *pk = vy_lsm(space->index[0]);
	assert(pk->index_id == 0);
	if (tuple_validate_raw(pk->mem_format, request->tuple))
		return -1;
	struct tuple *new_tuple =
		vy_stmt_new_replace(pk->mem_format, request->tuple,
				    request->tuple_end);
	if (new_tuple == NULL)
		return -1;
	/**
	 * If the space has triggers, then we need to fetch the
	 * old tuple to pass it to the trigger.
	 */
	if (stmt != NULL && !rlist_empty(&space->on_replace)) {
		if (vy_lsm_get(pk, tx, vy_tx_read_view(tx),
			       new_tuple, &stmt->old_tuple) != 0)
			goto error_unref;
	}
	if (vy_tx_set(tx, pk, new_tuple))
		goto error_unref;

	if (stmt != NULL)
		stmt->new_tuple = new_tuple;
	else
		tuple_unref(new_tuple);
	return 0;

error_unref:
	tuple_unref(new_tuple);
	return -1;
}

/**
 * Execute REPLACE in a space with multiple indexes and lookup for
 * an old tuple, that should has been set in \p stmt->old_tuple if
 * the space has at least one on_replace trigger.
 * @param env     Vinyl environment.
 * @param tx      Current transaction.
 * @param space   Vinyl space.
 * @param request Request with the tuple data.
 * @param stmt    Statement for triggers filled with old
 *                statement.
 *
 * @retval  0 Success
 * @retval -1 Memory error OR duplicate key error OR the primary
 *            index is not found OR a tuple reference increment
 *            error.
 */
static inline int
vy_replace_impl(struct vy_env *env, struct vy_tx *tx, struct space *space,
		struct request *request, struct txn_stmt *stmt)
{
	assert(tx != NULL && tx->state == VINYL_TX_READY);
	struct tuple *old_stmt = NULL;
	struct tuple *new_stmt = NULL;
	struct tuple *delete = NULL;
	struct vy_lsm *pk = vy_lsm_find(space, 0);
	if (pk == NULL) /* space has no primary key */
		return -1;
	/* Primary key is dumped last. */
	assert(!vy_is_committed_one(env, pk));
	assert(pk->index_id == 0);
	if (tuple_validate_raw(pk->mem_format, request->tuple))
		return -1;
	new_stmt = vy_stmt_new_replace(pk->mem_format, request->tuple,
				       request->tuple_end);
	if (new_stmt == NULL)
		return -1;

	/* Get full tuple from the primary index. */
	if (vy_lsm_get(pk, tx, vy_tx_read_view(tx),
			 new_stmt, &old_stmt) != 0)
		goto error;

	if (old_stmt == NULL) {
		/*
		 * We can turn REPLACE into INSERT if the new key
		 * does not have history.
		 */
		vy_stmt_set_type(new_stmt, IPROTO_INSERT);
	}

	/*
	 * Replace in the primary index without explicit deletion
	 * of the old tuple.
	 */
	if (vy_tx_set(tx, pk, new_stmt) != 0)
		goto error;

	if (space->index_count > 1 && old_stmt != NULL) {
		delete = vy_stmt_new_surrogate_delete(pk->mem_format, old_stmt);
		if (delete == NULL)
			goto error;
	}

	/* Update secondary keys, avoid duplicates. */
	for (uint32_t iid = 1; iid < space->index_count; ++iid) {
		struct vy_lsm *lsm = vy_lsm(space->index[iid]);
		if (vy_is_committed_one(env, lsm))
			continue;
		/*
		 * Delete goes first, so if old and new keys
		 * fully match, there is no look up beyond the
		 * transaction index.
		 */
		if (old_stmt != NULL) {
			if (vy_tx_set(tx, lsm, delete) != 0)
				goto error;
		}
		if (vy_insert_secondary(env, tx, space, lsm, new_stmt) != 0)
			goto error;
	}
	if (delete != NULL)
		tuple_unref(delete);
	/*
	 * The old tuple is used if there is an on_replace
	 * trigger.
	 */
	if (stmt != NULL) {
		stmt->new_tuple = new_stmt;
		stmt->old_tuple = old_stmt;
	}
	return 0;
error:
	if (delete != NULL)
		tuple_unref(delete);
	if (old_stmt != NULL)
		tuple_unref(old_stmt);
	if (new_stmt != NULL)
		tuple_unref(new_stmt);
	return -1;
}

/**
 * Check that the key can be used for search in a unique index
 * LSM tree.
 * @param  lsm        LSM tree for checking.
 * @param  key        MessagePack'ed data, the array without a
 *                    header.
 * @param  part_count Part count of the key.
 *
 * @retval  0 The key is valid.
 * @retval -1 The key is not valid, the appropriate error is set
 *            in the diagnostics area.
 */
static inline int
vy_unique_key_validate(struct vy_lsm *lsm, const char *key,
		       uint32_t part_count)
{
	assert(lsm->opts.is_unique);
	assert(key != NULL || part_count == 0);
	/*
	 * The LSM tree contains tuples with concatenation of
	 * secondary and primary key fields, while the key
	 * supplied by the user only contains the secondary key
	 * fields. Use the correct key def to validate the key.
	 * The key can be used to look up in the LSM tree since
	 * the supplied key parts uniquely identify the tuple,
	 * as long as the index is unique.
	 */
	uint32_t original_part_count = lsm->key_def->part_count;
	if (original_part_count != part_count) {
		diag_set(ClientError, ER_EXACT_MATCH,
			 original_part_count, part_count);
		return -1;
	}
	return key_validate_parts(lsm->cmp_def, key, part_count, false);
}

/**
 * Find a tuple in the primary index LSM tree by the key of the
 * specified LSM tree.
 * @param lsm         LSM tree for which the key is specified.
 *                    Can be both primary and secondary.
 * @param tx          Current transaction.
 * @param rv          Read view.
 * @param key_raw     MessagePack'ed data, the array without a
 *                    header.
 * @param part_count  Count of parts in the key.
 * @param[out] result The found statement is stored here. Must be
 *                    unreferenced after usage.
 *
 * @retval  0 Success.
 * @retval -1 Memory error.
 */
static inline int
vy_lsm_full_by_key(struct vy_lsm *lsm, struct vy_tx *tx,
		   const struct vy_read_view **rv,
		   const char *key_raw, uint32_t part_count,
		   struct tuple **result)
{
	int rc;
	struct tuple *key = vy_stmt_new_select(lsm->env->key_format,
					       key_raw, part_count);
	if (key == NULL)
		return -1;
	struct tuple *found;
	rc = vy_lsm_get(lsm, tx, rv, key, &found);
	tuple_unref(key);
	if (rc != 0)
		return -1;
	if (lsm->index_id == 0 || found == NULL) {
		*result = found;
		return 0;
	}
	/*
	 * No need in vy_tx_track() as the tuple is already
	 * tracked in the secondary index LSM tree.
	 */
	rc = vy_point_lookup(lsm->pk, tx, rv, found, result);
	tuple_unref(found);
	return rc;
}

/**
 * Delete the tuple from all LSM trees of the vinyl space.
 * @param env        Vinyl environment.
 * @param tx         Current transaction.
 * @param space      Vinyl space.
 * @param tuple      Tuple to delete.
 *
 * @retval  0 Success
 * @retval -1 Memory error or the index is not found.
 */
static inline int
vy_delete_impl(struct vy_env *env, struct vy_tx *tx, struct space *space,
	       const struct tuple *tuple)
{
	struct vy_lsm *pk = vy_lsm_find(space, 0);
	if (pk == NULL)
		return -1;
	/* Primary key is dumped last. */
	assert(!vy_is_committed_one(env, pk));
	struct tuple *delete =
		vy_stmt_new_surrogate_delete(pk->mem_format, tuple);
	if (delete == NULL)
		return -1;
	if (vy_tx_set(tx, pk, delete) != 0)
		goto error;

	/* At second, delete from seconary indexes. */
	for (uint32_t i = 1; i < space->index_count; ++i) {
		struct vy_lsm *lsm = vy_lsm(space->index[i]);
		if (vy_is_committed_one(env, lsm))
			continue;
		if (vy_tx_set(tx, lsm, delete) != 0)
			goto error;
	}
	tuple_unref(delete);
	return 0;
error:
	tuple_unref(delete);
	return -1;
}

/**
 * Execute DELETE in a vinyl space.
 * @param env     Vinyl environment.
 * @param tx      Current transaction.
 * @param stmt    Statement for triggers filled with deleted
 *                statement.
 * @param space   Vinyl space.
 * @param request Request with the tuple data.
 *
 * @retval  0 Success
 * @retval -1 Memory error OR the index is not found OR a tuple
 *            reference increment error.
 */
static int
vy_delete(struct vy_env *env, struct vy_tx *tx, struct txn_stmt *stmt,
	  struct space *space, struct request *request)
{
	if (vy_is_committed(env, space))
		return 0;
	struct vy_lsm *pk = vy_lsm_find(space, 0);
	if (pk == NULL)
		return -1;
	struct vy_lsm *lsm = vy_lsm_find_unique(space, request->index_id);
	if (lsm == NULL)
		return -1;
	bool has_secondary = space->index_count > 1;
	const char *key = request->key;
	uint32_t part_count = mp_decode_array(&key);
	if (vy_unique_key_validate(lsm, key, part_count))
		return -1;
	/*
	 * There are two cases when need to get the full tuple
	 * before deletion.
	 * - if the space has on_replace triggers and need to pass
	 *   to them the old tuple.
	 *
	 * - if the space has one or more secondary indexes, then
	 *   we need to extract secondary keys from the old tuple
	 *   and pass them to indexes for deletion.
	 */
	if (has_secondary || !rlist_empty(&space->on_replace)) {
		if (vy_lsm_full_by_key(lsm, tx, vy_tx_read_view(tx),
				key, part_count, &stmt->old_tuple) != 0)
			return -1;
		if (stmt->old_tuple == NULL)
			return 0;
	}
	if (has_secondary) {
		assert(stmt->old_tuple != NULL);
		return vy_delete_impl(env, tx, space, stmt->old_tuple);
	} else { /* Primary is the single index in the space. */
		assert(lsm->index_id == 0);
		struct tuple *delete =
			vy_stmt_new_surrogate_delete_from_key(request->key,
							      pk->key_def,
							      pk->mem_format);
		if (delete == NULL)
			return -1;
		int rc = vy_tx_set(tx, pk, delete);
		tuple_unref(delete);
		return rc;
	}
}

/**
 * We do not allow changes of the primary key during update.
 *
 * The syntax of update operation allows the user to update the
 * primary key of a tuple, which is prohibited, to avoid funny
 * effects during replication.
 *
 * @param pk         Primary index LSM tree.
 * @param old_tuple  The tuple before update.
 * @param new_tuple  The tuple after update.
 * @param column_mask Bitmask of the update operation.
 *
 * @retval  0 Success, the primary key is not modified in the new
 *            tuple.
 * @retval -1 Attempt to modify the primary key.
 */
static inline int
vy_check_update(struct space *space, const struct vy_lsm *pk,
		const struct tuple *old_tuple, const struct tuple *new_tuple,
		uint64_t column_mask)
{
	if (!key_update_can_be_skipped(pk->key_def->column_mask, column_mask) &&
	    vy_tuple_compare(old_tuple, new_tuple, pk->key_def) != 0) {
		diag_set(ClientError, ER_CANT_UPDATE_PRIMARY_KEY,
			 index_name_by_id(space, pk->index_id),
			 space_name(space));
		return -1;
	}
	return 0;
}

/**
 * Execute UPDATE in a vinyl space.
 * @param env     Vinyl environment.
 * @param tx      Current transaction.
 * @param stmt    Statement for triggers filled with old and new
 *                statements.
 * @param space   Vinyl space.
 * @param request Request with the tuple data.
 *
 * @retval  0 Success
 * @retval -1 Memory error OR the index is not found OR a tuple
 *            reference increment error.
 */
static int
vy_update(struct vy_env *env, struct vy_tx *tx, struct txn_stmt *stmt,
	  struct space *space, struct request *request)
{
	assert(tx != NULL && tx->state == VINYL_TX_READY);
	if (vy_is_committed(env, space))
		return 0;
	struct vy_lsm *lsm = vy_lsm_find_unique(space, request->index_id);
	if (lsm == NULL)
		return -1;
	const char *key = request->key;
	uint32_t part_count = mp_decode_array(&key);
	if (vy_unique_key_validate(lsm, key, part_count))
		return -1;

	if (vy_lsm_full_by_key(lsm, tx, vy_tx_read_view(tx),
			       key, part_count, &stmt->old_tuple) != 0)
		return -1;
	/* Nothing to update. */
	if (stmt->old_tuple == NULL)
		return 0;

	/* Apply update operations. */
	struct vy_lsm *pk = vy_lsm(space->index[0]);
	assert(pk != NULL);
	assert(pk->index_id == 0);
	/* Primary key is dumped last. */
	assert(!vy_is_committed_one(env, pk));
	uint64_t column_mask = 0;
	const char *new_tuple, *new_tuple_end;
	uint32_t new_size, old_size;
	const char *old_tuple = tuple_data_range(stmt->old_tuple, &old_size);
	const char *old_tuple_end = old_tuple + old_size;
	new_tuple = tuple_update_execute(region_aligned_alloc_cb, &fiber()->gc,
					 request->tuple, request->tuple_end,
					 old_tuple, old_tuple_end, &new_size,
					 request->index_base, &column_mask);
	if (new_tuple == NULL)
		return -1;
	new_tuple_end = new_tuple + new_size;
	/*
	 * Check that the new tuple matches the space format and
	 * the primary key was not modified.
	 */
	if (tuple_validate_raw(pk->mem_format, new_tuple))
		return -1;

	struct tuple_format *mask_format = pk->mem_format_with_colmask;
	if (space->index_count == 1) {
		stmt->new_tuple = vy_stmt_new_replace(pk->mem_format, new_tuple,
						      new_tuple_end);
		if (stmt->new_tuple == NULL)
			return -1;
	} else {
		stmt->new_tuple = vy_stmt_new_replace(mask_format, new_tuple,
						      new_tuple_end);
		if (stmt->new_tuple == NULL)
			return -1;
		vy_stmt_set_column_mask(stmt->new_tuple, column_mask);
	}
	if (vy_check_update(space, pk, stmt->old_tuple, stmt->new_tuple,
			    column_mask) != 0)
		return -1;

	/*
	 * In the primary index the tuple can be replaced without
	 * the old tuple deletion.
	 */
	if (vy_tx_set(tx, pk, stmt->new_tuple) != 0)
		return -1;
	if (space->index_count == 1)
		return 0;

	struct tuple *delete = vy_stmt_new_surrogate_delete(mask_format,
							    stmt->old_tuple);
	if (delete == NULL)
		return -1;
	vy_stmt_set_column_mask(delete, column_mask);

	for (uint32_t i = 1; i < space->index_count; ++i) {
		lsm = vy_lsm(space->index[i]);
		if (vy_is_committed_one(env, lsm))
			continue;
		if (vy_tx_set(tx, lsm, delete) != 0)
			goto error;
		if (vy_insert_secondary(env, tx, space, lsm, stmt->new_tuple))
			goto error;
	}
	tuple_unref(delete);
	return 0;
error:
	tuple_unref(delete);
	return -1;
}

/**
 * Insert the tuple in the space without checking duplicates in
 * the primary index.
 * @param env       Vinyl environment.
 * @param tx        Current transaction.
 * @param space     Space in which insert.
 * @param stmt      Tuple to upsert.
 *
 * @retval  0 Success.
 * @retval -1 Memory error or a secondary index duplicate error.
 */
static int
vy_insert_first_upsert(struct vy_env *env, struct vy_tx *tx,
		       struct space *space, struct tuple *stmt)
{
	assert(tx != NULL && tx->state == VINYL_TX_READY);
	assert(space->index_count > 0);
	assert(vy_stmt_type(stmt) == IPROTO_INSERT);
	struct vy_lsm *pk = vy_lsm(space->index[0]);
	assert(pk->index_id == 0);
	if (vy_tx_set(tx, pk, stmt) != 0)
		return -1;
	for (uint32_t i = 1; i < space->index_count; ++i) {
		struct vy_lsm *lsm = vy_lsm(space->index[i]);
		if (vy_insert_secondary(env, tx, space, lsm, stmt) != 0)
			return -1;
	}
	return 0;
}

/**
 * Insert UPSERT into the write set of the transaction.
 * @param tx        Transaction which deletes.
 * @param lsm       LSM tree in which \p tx deletes.
 * @param tuple     MessagePack array.
 * @param tuple_end End of the tuple.
 * @param expr      MessagePack array of update operations.
 * @param expr_end  End of the \p expr.
 *
 * @retval  0 Success.
 * @retval -1 Memory error.
 */
static int
vy_lsm_upsert(struct vy_tx *tx, struct vy_lsm *lsm,
	  const char *tuple, const char *tuple_end,
	  const char *expr, const char *expr_end)
{
	assert(tx == NULL || tx->state == VINYL_TX_READY);
	struct tuple *vystmt;
	struct iovec operations[1];
	operations[0].iov_base = (void *)expr;
	operations[0].iov_len = expr_end - expr;
	vystmt = vy_stmt_new_upsert(lsm->mem_format, tuple, tuple_end,
				    operations, 1);
	if (vystmt == NULL)
		return -1;
	assert(vy_stmt_type(vystmt) == IPROTO_UPSERT);
	int rc = vy_tx_set(tx, lsm, vystmt);
	tuple_unref(vystmt);
	return rc;
}

static int
request_normalize_ops(struct request *request)
{
	assert(request->type == IPROTO_UPSERT ||
	       request->type == IPROTO_UPDATE);
	assert(request->index_base != 0);
	char *ops;
	ssize_t ops_len = request->ops_end - request->ops;
	ops = (char *)region_alloc(&fiber()->gc, ops_len);
	if (ops == NULL)
		return -1;
	char *ops_end = ops;
	const char *pos = request->ops;
	int op_cnt = mp_decode_array(&pos);
	ops_end = mp_encode_array(ops_end, op_cnt);
	int op_no = 0;
	for (op_no = 0; op_no < op_cnt; ++op_no) {
		int op_len = mp_decode_array(&pos);
		ops_end = mp_encode_array(ops_end, op_len);

		uint32_t op_name_len;
		const char  *op_name = mp_decode_str(&pos, &op_name_len);
		ops_end = mp_encode_str(ops_end, op_name, op_name_len);

		int field_no;
		if (mp_typeof(*pos) == MP_INT) {
			field_no = mp_decode_int(&pos);
			ops_end = mp_encode_int(ops_end, field_no);
		} else {
			field_no = mp_decode_uint(&pos);
			field_no -= request->index_base;
			ops_end = mp_encode_uint(ops_end, field_no);
		}

		if (*op_name == ':') {
			/**
			 * splice op adjust string pos and copy
			 * 2 additional arguments
			 */
			int str_pos;
			if (mp_typeof(*pos) == MP_INT) {
				str_pos = mp_decode_int(&pos);
				ops_end = mp_encode_int(ops_end, str_pos);
			} else {
				str_pos = mp_decode_uint(&pos);
				str_pos -= request->index_base;
				ops_end = mp_encode_uint(ops_end, str_pos);
			}
			const char *arg = pos;
			mp_next(&pos);
			memcpy(ops_end, arg, pos - arg);
			ops_end += pos - arg;
		}
		const char *arg = pos;
		mp_next(&pos);
		memcpy(ops_end, arg, pos - arg);
		ops_end += pos - arg;
	}
	request->ops = (const char *)ops;
	request->ops_end = (const char *)ops_end;
	request->index_base = 0;

	/* Clear the header to ensure it's rebuilt at commit. */
	request->header = NULL;
	return 0;
}

/**
 * Execute UPSERT in a vinyl space.
 * @param env     Vinyl environment.
 * @param tx      Current transaction.
 * @param stmt    Statement for triggers filled with old and new
 *                statements.
 * @param space   Vinyl space.
 * @param request Request with the tuple data and update
 *                operations.
 *
 * @retval  0 Success
 * @retval -1 Memory error OR the index is not found OR a tuple
 *            reference increment error.
 */
static int
vy_upsert(struct vy_env *env, struct vy_tx *tx, struct txn_stmt *stmt,
	  struct space *space, struct request *request)
{
	assert(tx != NULL && tx->state == VINYL_TX_READY);
	if (vy_is_committed(env, space))
		return 0;
	/* Check update operations. */
	if (tuple_update_check_ops(region_aligned_alloc_cb, &fiber()->gc,
				   request->ops, request->ops_end,
				   request->index_base)) {
		return -1;
	}
	if (request->index_base != 0) {
		if (request_normalize_ops(request))
			return -1;
	}
	assert(request->index_base == 0);
	const char *tuple = request->tuple;
	const char *tuple_end = request->tuple_end;
	const char *ops = request->ops;
	const char *ops_end = request->ops_end;
	struct vy_lsm *pk = vy_lsm_find(space, 0);
	if (pk == NULL)
		return -1;
	/* Primary key is dumped last. */
	assert(!vy_is_committed_one(env, pk));
	if (tuple_validate_raw(pk->mem_format, tuple))
		return -1;

	if (space->index_count == 1 && rlist_empty(&space->on_replace))
		return vy_lsm_upsert(tx, pk, tuple, tuple_end, ops, ops_end);

	const char *old_tuple, *old_tuple_end;
	const char *new_tuple, *new_tuple_end;
	uint32_t new_size;
	uint64_t column_mask;
	/*
	 * There are two cases when need to get the old tuple
	 * before upsert:
	 * - if the space has one or more on_repace triggers;
	 *
	 * - if the space has one or more secondary indexes: then
	 *   we need to extract secondary keys from the old tuple
	 *   to delete old tuples from secondary indexes.
	 */
	/* Find the old tuple using the primary key. */
	struct tuple *key = vy_stmt_extract_key_raw(tuple, tuple_end,
					pk->key_def, pk->env->key_format);
	if (key == NULL)
		return -1;
	int rc = vy_lsm_get(pk, tx, vy_tx_read_view(tx),
			      key, &stmt->old_tuple);
	tuple_unref(key);
	if (rc != 0)
		return -1;
	/*
	 * If the old tuple was not found then UPSERT
	 * turns into INSERT.
	 */
	if (stmt->old_tuple == NULL) {
		stmt->new_tuple = vy_stmt_new_insert(pk->mem_format,
						     tuple, tuple_end);
		if (stmt->new_tuple == NULL)
			return -1;
		return vy_insert_first_upsert(env, tx, space, stmt->new_tuple);
	}
	uint32_t old_size;
	old_tuple = tuple_data_range(stmt->old_tuple, &old_size);
	old_tuple_end = old_tuple + old_size;

	/* Apply upsert operations to the old tuple. */
	new_tuple = tuple_upsert_execute(region_aligned_alloc_cb,
					 &fiber()->gc, ops, ops_end,
					 old_tuple, old_tuple_end,
					 &new_size, 0, false, &column_mask);
	if (new_tuple == NULL)
		return -1;
	/*
	 * Check that the new tuple matched the space
	 * format and the primary key was not modified.
	 */
	if (tuple_validate_raw(pk->mem_format, new_tuple))
		return -1;
	new_tuple_end = new_tuple + new_size;
	struct tuple_format *mask_format = pk->mem_format_with_colmask;
	if (space->index_count == 1) {
		stmt->new_tuple = vy_stmt_new_replace(pk->mem_format, new_tuple,
						      new_tuple_end);
		if (stmt->new_tuple == NULL)
			return -1;
	} else {
		stmt->new_tuple = vy_stmt_new_replace(mask_format, new_tuple,
						      new_tuple_end);
		if (stmt->new_tuple == NULL)
			return -1;
		vy_stmt_set_column_mask(stmt->new_tuple, column_mask);
	}
	if (vy_check_update(space, pk, stmt->old_tuple, stmt->new_tuple,
			    column_mask) != 0) {
		diag_log();
		/*
		 * Upsert is skipped, to match the semantics of
		 * vy_lsm_upsert().
		 */
		return 0;
	}
	if (vy_tx_set(tx, pk, stmt->new_tuple))
		return -1;
	if (space->index_count == 1)
		return 0;

	/* Replace in secondary indexes works as delete insert. */
	struct tuple *delete = vy_stmt_new_surrogate_delete(mask_format,
							    stmt->old_tuple);
	if (delete == NULL)
		return -1;
	vy_stmt_set_column_mask(delete, column_mask);

	for (uint32_t i = 1; i < space->index_count; ++i) {
		struct vy_lsm *lsm = vy_lsm(space->index[i]);
		if (vy_is_committed_one(env, lsm))
			continue;
		if (vy_tx_set(tx, lsm, delete) != 0)
			goto error;
		if (vy_insert_secondary(env, tx, space, lsm,
					stmt->new_tuple) != 0)
			goto error;
	}
	tuple_unref(delete);
	return 0;
error:
	tuple_unref(delete);
	return -1;
}

/**
 * Execute INSERT in a vinyl space.
 * @param env     Vinyl environment.
 * @param tx      Current transaction.
 * @param stmt    Statement for triggers filled with the new
 *                statement.
 * @param space   Vinyl space.
 * @param request Request with the tuple data and update
 *                operations.
 *
 * @retval  0 Success
 * @retval -1 Memory error OR duplicate error OR the primary
 *            index is not found
 */
static int
vy_insert(struct vy_env *env, struct vy_tx *tx, struct txn_stmt *stmt,
	  struct space *space, struct request *request)
{
	assert(stmt != NULL);
	struct vy_lsm *pk = vy_lsm_find(space, 0);
	if (pk == NULL)
		/* The space hasn't the primary index. */
		return -1;
	assert(pk->index_id == 0);
	/* Primary key is dumped last. */
	assert(!vy_is_committed_one(env, pk));
	if (tuple_validate_raw(pk->mem_format, request->tuple))
		return -1;
	/* First insert into the primary index. */
	stmt->new_tuple = vy_stmt_new_insert(pk->mem_format, request->tuple,
					     request->tuple_end);
	if (stmt->new_tuple == NULL)
		return -1;
	if (vy_insert_primary(env, tx, space, pk, stmt->new_tuple) != 0)
		return -1;

	for (uint32_t iid = 1; iid < space->index_count; ++iid) {
		struct vy_lsm *lsm = vy_lsm(space->index[iid]);
		if (vy_is_committed_one(env, lsm))
			continue;
		if (vy_insert_secondary(env, tx, space, lsm,
					stmt->new_tuple) != 0)
			return -1;
	}
	return 0;
}

/**
 * Execute REPLACE in a vinyl space.
 * @param env     Vinyl environment.
 * @param tx      Current transaction.
 * @param stmt    Statement for triggers filled with old
 *                statement.
 * @param space   Vinyl space.
 * @param request Request with the tuple data.
 *
 * @retval  0 Success
 * @retval -1 Memory error OR duplicate key error OR the primary
 *            index is not found OR a tuple reference increment
 *            error.
 */
static int
vy_replace(struct vy_env *env, struct vy_tx *tx, struct txn_stmt *stmt,
	   struct space *space, struct request *request)
{
	if (vy_is_committed(env, space))
		return 0;
	if (request->type == IPROTO_INSERT)
		return vy_insert(env, tx, stmt, space, request);

	if (space->index_count == 1) {
		/* Replace in a space with a single index. */
		return vy_replace_one(env, tx, space, request, stmt);
	} else {
		/* Replace in a space with secondary indexes. */
		return vy_replace_impl(env, tx, space, request, stmt);
	}
}

static int
vinyl_space_execute_replace(struct space *space, struct txn *txn,
			    struct request *request, struct tuple **result)
{
	assert(request->index_id == 0);
	struct vy_env *env = vy_env(space->engine);
	struct vy_tx *tx = txn->engine_tx;
	struct txn_stmt *stmt = txn_current_stmt(txn);
	if (vy_replace(env, tx, stmt, space, request))
		return -1;
	*result = stmt->new_tuple;
	return 0;
}

static int
vinyl_space_execute_delete(struct space *space, struct txn *txn,
			   struct request *request, struct tuple **result)
{
	struct vy_env *env = vy_env(space->engine);
	struct vy_tx *tx = txn->engine_tx;
	struct txn_stmt *stmt = txn_current_stmt(txn);
	if (vy_delete(env, tx, stmt, space, request))
		return -1;
	/*
	 * Delete may or may not set stmt->old_tuple,
	 * but we always return NULL.
	 */
	*result = NULL;
	return 0;
}

static int
vinyl_space_execute_update(struct space *space, struct txn *txn,
			   struct request *request, struct tuple **result)
{
	struct vy_env *env = vy_env(space->engine);
	struct vy_tx *tx = txn->engine_tx;
	struct txn_stmt *stmt = txn_current_stmt(txn);
	if (vy_update(env, tx, stmt, space, request) != 0)
		return -1;
	*result = stmt->new_tuple;
	return 0;
}

static int
vinyl_space_execute_upsert(struct space *space, struct txn *txn,
                           struct request *request)
{
	struct vy_env *env = vy_env(space->engine);
	struct vy_tx *tx = txn->engine_tx;
	struct txn_stmt *stmt = txn_current_stmt(txn);
	return vy_upsert(env, tx, stmt, space, request);
}

<<<<<<< HEAD
static int
vinyl_space_ephemeral_replace(struct space *space, const char *tuple,
			      const char *tuple_end)
{
	(void)space;
	(void)tuple;
	(void)tuple_end;
	unreachable();
	return -1;
}

static int
vinyl_space_ephemeral_delete(struct space *space, const char *key)
{
	(void)space;
	(void)key;
	unreachable();
	return -1;
}

static inline void
txn_stmt_unref_tuples(struct txn_stmt *stmt)
{
	if (stmt->old_tuple)
		tuple_unref(stmt->old_tuple);
	if (stmt->new_tuple)
		tuple_unref(stmt->new_tuple);
	stmt->old_tuple = NULL;
	stmt->new_tuple = NULL;
}

=======
>>>>>>> efed5d7f
static int
vinyl_engine_begin(struct engine *engine, struct txn *txn)
{
	struct vy_env *env = vy_env(engine);
	assert(txn->engine_tx == NULL);
	txn->engine_tx = vy_tx_begin(env->xm);
	if (txn->engine_tx == NULL)
		return -1;
	if (!txn->is_autocommit) {
		trigger_create(&txn->fiber_on_stop, txn_on_stop, NULL, NULL);
		trigger_add(&fiber()->on_stop, &txn->fiber_on_stop);
	}
	return 0;
}

static int
vinyl_engine_prepare(struct engine *engine, struct txn *txn)
{
	struct vy_env *env = vy_env(engine);
	struct vy_tx *tx = txn->engine_tx;
	assert(tx != NULL);

	if (tx->write_size > 0 &&
	    vinyl_check_wal(env, "DML") != 0)
		return -1;

	/*
	 * The configured memory limit will never allow us to commit
	 * this transaction. Fail early.
	 */
	if (tx->write_size > env->quota.limit) {
		diag_set(OutOfMemory, tx->write_size,
			 "lsregion", "vinyl transaction");
		return -1;
	}

	/*
	 * Do not abort join/subscribe on quota timeout - replication
	 * is asynchronous anyway and there's box.info.replication
	 * available for the admin to track the lag so let the applier
	 * wait as long as necessary for memory dump to complete.
	 */
	double timeout = (current_session()->type != SESSION_TYPE_APPLIER ?
			  env->timeout : TIMEOUT_INFINITY);
	/*
	 * Reserve quota needed by the transaction before allocating
	 * memory. Since this may yield, which opens a time window for
	 * the transaction to be sent to read view or aborted, we call
	 * it before checking for conflicts.
	 */
	if (vy_quota_use(&env->quota, tx->write_size, timeout) != 0) {
		diag_set(ClientError, ER_VY_QUOTA_TIMEOUT);
		return -1;
	}

	size_t mem_used_before = lsregion_used(&env->mem_env.allocator);

	int rc = vy_tx_prepare(tx);

	size_t mem_used_after = lsregion_used(&env->mem_env.allocator);
	assert(mem_used_after >= mem_used_before);
	size_t write_size = mem_used_after - mem_used_before;
	/*
	 * Insertion of a statement into an in-memory tree can trigger
	 * an allocation of a new tree block. This should not normally
	 * result in a noticeable excess of the memory limit, because
	 * most memory is occupied by statements anyway, but we need to
	 * adjust the quota accordingly in this case.
	 *
	 * The actual allocation size can also be less than reservation
	 * if a statement is allocated from an lsregion slab allocated
	 * by a previous transaction. Take this into account, too.
	 */
	if (write_size >= tx->write_size)
		vy_quota_force_use(&env->quota, write_size - tx->write_size);
	else
		vy_quota_release(&env->quota, tx->write_size - write_size);

	if (rc != 0)
		return -1;

	env->quota_use_curr += write_size;
	return 0;
}

static void
vinyl_engine_commit(struct engine *engine, struct txn *txn)
{
	struct vy_env *env = vy_env(engine);
	struct vy_tx *tx = txn->engine_tx;
	assert(tx != NULL);

	/*
	 * vy_tx_commit() may trigger an upsert squash.
	 * If there is no memory for a created statement,
	 * it silently fails. But if it succeeds, we
	 * need to account the memory in the quota.
	 */
	size_t mem_used_before = lsregion_used(&env->mem_env.allocator);

	vy_tx_commit(tx, txn->signature);

	size_t mem_used_after = lsregion_used(&env->mem_env.allocator);
	assert(mem_used_after >= mem_used_before);
	/* We can't abort the transaction at this point, use force. */
	vy_quota_force_use(&env->quota, mem_used_after - mem_used_before);

	txn->engine_tx = NULL;
	if (!txn->is_autocommit)
		trigger_clear(&txn->fiber_on_stop);
}

static void
vinyl_engine_rollback(struct engine *engine, struct txn *txn)
{
	(void)engine;
	struct vy_tx *tx = txn->engine_tx;
	if (tx == NULL)
		return;

	vy_tx_rollback(tx);

	txn->engine_tx = NULL;
	if (!txn->is_autocommit)
		trigger_clear(&txn->fiber_on_stop);
}

static int
vinyl_engine_begin_statement(struct engine *engine, struct txn *txn)
{
	(void)engine;
	struct vy_tx *tx = txn->engine_tx;
	struct txn_stmt *stmt = txn_current_stmt(txn);
	assert(tx != NULL);
	stmt->engine_savepoint = vy_tx_savepoint(tx);
	return 0;
}

static void
vinyl_engine_rollback_statement(struct engine *engine, struct txn *txn,
				struct txn_stmt *stmt)
{
	(void)engine;
	struct vy_tx *tx = txn->engine_tx;
	assert(tx != NULL);
	vy_tx_rollback_to_savepoint(tx, stmt->engine_savepoint);
}

/* }}} Public API of transaction control */

/** {{{ Environment */

static void
vy_env_quota_timer_cb(ev_loop *loop, ev_timer *timer, int events)
{
	(void)loop;
	(void)events;

	struct vy_env *e = timer->data;

	/*
	 * Update the quota use rate with the new measurement.
	 */
	const double weight = 1 - exp(-VY_QUOTA_UPDATE_INTERVAL /
				      (double)VY_QUOTA_RATE_AVG_PERIOD);
	e->quota_use_rate = (1 - weight) * e->quota_use_rate +
		weight * e->quota_use_curr / VY_QUOTA_UPDATE_INTERVAL;
	e->quota_use_curr = 0;

	/*
	 * Due to log structured nature of the lsregion allocator,
	 * which is used for allocating statements, we cannot free
	 * memory in chunks, only all at once. Therefore we should
	 * configure the watermark so that by the time we hit the
	 * limit, all memory have been dumped, i.e.
	 *
	 *   limit - watermark      watermark
	 *   ----------------- = --------------
	 *     quota_use_rate    dump_bandwidth
	 */
	int64_t dump_bandwidth = vy_dump_bandwidth(e);
	size_t watermark = ((double)e->quota.limit * dump_bandwidth /
			    (dump_bandwidth + e->quota_use_rate + 1));

	vy_quota_set_watermark(&e->quota, watermark);
}

static void
vy_env_quota_exceeded_cb(struct vy_quota *quota)
{
	struct vy_env *env = container_of(quota, struct vy_env, quota);

	/*
	 * The scheduler must be disabled during local recovery so as
	 * not to distort data stored on disk. Not that we really need
	 * it anyway, because the memory footprint is limited by the
	 * memory limit from the previous run.
	 *
	 * On the contrary, remote recovery does require the scheduler
	 * to be up and running, because the amount of data received
	 * when bootstrapping from a remote master is only limited by
	 * its disk size, which can exceed the size of available
	 * memory by orders of magnitude.
	 */
	assert(env->status != VINYL_INITIAL_RECOVERY_LOCAL &&
	       env->status != VINYL_FINAL_RECOVERY_LOCAL);

	if (lsregion_used(&env->mem_env.allocator) == 0) {
		/*
		 * The memory limit has been exceeded, but there's
		 * nothing to dump. This may happen if all available
		 * quota has been consumed by pending transactions.
		 * There's nothing we can do about that.
		 */
		return;
	}
	vy_scheduler_trigger_dump(&env->scheduler);
}

static void
vy_env_dump_complete_cb(struct vy_scheduler *scheduler,
			int64_t dump_generation, double dump_duration)
{
	struct vy_env *env = container_of(scheduler, struct vy_env, scheduler);

	/* Free memory and release quota. */
	struct lsregion *allocator = &env->mem_env.allocator;
	struct vy_quota *quota = &env->quota;
	size_t mem_used_before = lsregion_used(allocator);
	lsregion_gc(allocator, dump_generation);
	size_t mem_used_after = lsregion_used(allocator);
	assert(mem_used_after <= mem_used_before);
	size_t mem_dumped = mem_used_before - mem_used_after;
	vy_quota_release(quota, mem_dumped);

	say_info("dumped %zu bytes in %.1f sec", mem_dumped, dump_duration);

	/* Account dump bandwidth. */
	if (dump_duration > 0)
		histogram_collect(env->dump_bw,
				  mem_dumped / dump_duration);
}

static struct vy_squash_queue *
vy_squash_queue_new(void);
static void
vy_squash_queue_delete(struct vy_squash_queue *q);
static void
vy_squash_schedule(struct vy_lsm *lsm, struct tuple *stmt,
		   void /* struct vy_env */ *arg);

static struct vy_env *
vy_env_new(const char *path, size_t memory,
	   int read_threads, int write_threads, bool force_recovery)
{
	enum { KB = 1000, MB = 1000 * 1000 };
	static int64_t dump_bandwidth_buckets[] = {
		100 * KB, 200 * KB, 300 * KB, 400 * KB, 500 * KB,
		  1 * MB,   2 * MB,   3 * MB,   4 * MB,   5 * MB,
		 10 * MB,  20 * MB,  30 * MB,  40 * MB,  50 * MB,
		 60 * MB,  70 * MB,  80 * MB,  90 * MB, 100 * MB,
		110 * MB, 120 * MB, 130 * MB, 140 * MB, 150 * MB,
		160 * MB, 170 * MB, 180 * MB, 190 * MB, 200 * MB,
		220 * MB, 240 * MB, 260 * MB, 280 * MB, 300 * MB,
		320 * MB, 340 * MB, 360 * MB, 380 * MB, 400 * MB,
		450 * MB, 500 * MB, 550 * MB, 600 * MB, 650 * MB,
		700 * MB, 750 * MB, 800 * MB, 850 * MB, 900 * MB,
		950 * MB, 1000 * MB,
	};

	struct vy_env *e = malloc(sizeof(*e));
	if (unlikely(e == NULL)) {
		diag_set(OutOfMemory, sizeof(*e), "malloc", "struct vy_env");
		return NULL;
	}
	memset(e, 0, sizeof(*e));
	e->status = VINYL_OFFLINE;
	e->memory = memory;
	e->timeout = TIMEOUT_INFINITY;
	e->read_threads = read_threads;
	e->write_threads = write_threads;
	e->force_recovery = force_recovery;
	e->path = strdup(path);
	if (e->path == NULL) {
		diag_set(OutOfMemory, strlen(path),
			 "malloc", "env->path");
		goto error_path;
	}

	e->dump_bw = histogram_new(dump_bandwidth_buckets,
				   lengthof(dump_bandwidth_buckets));
	if (e->dump_bw == NULL) {
		diag_set(OutOfMemory, 0, "histogram_new",
			 "dump bandwidth histogram");
		goto error_dump_bw;
	}
	/*
	 * Until we dump anything, assume bandwidth to be 10 MB/s,
	 * which should be fine for initial guess.
	 */
	histogram_collect(e->dump_bw, 10 * MB);

	e->xm = tx_manager_new();
	if (e->xm == NULL)
		goto error_xm;
	e->squash_queue = vy_squash_queue_new();
	if (e->squash_queue == NULL)
		goto error_squash_queue;

	vy_mem_env_create(&e->mem_env, e->memory);
	vy_scheduler_create(&e->scheduler, e->write_threads,
			    vy_env_dump_complete_cb,
			    &e->run_env, &e->xm->read_views);

	if (vy_lsm_env_create(&e->lsm_env, e->path,
			      &e->scheduler.generation,
			      vy_squash_schedule, e) != 0)
		goto error_lsm_env;

	struct slab_cache *slab_cache = cord_slab_cache();
	mempool_create(&e->iterator_pool, slab_cache,
	               sizeof(struct vinyl_iterator));
	vy_quota_create(&e->quota, vy_env_quota_exceeded_cb);
	ev_timer_init(&e->quota_timer, vy_env_quota_timer_cb, 0,
		      VY_QUOTA_UPDATE_INTERVAL);
	e->quota_timer.data = e;
	ev_timer_start(loop(), &e->quota_timer);
	vy_cache_env_create(&e->cache_env, slab_cache);
	vy_run_env_create(&e->run_env);
	vy_log_init(e->path);
	return e;
error_lsm_env:
	vy_mem_env_destroy(&e->mem_env);
	vy_scheduler_destroy(&e->scheduler);
	vy_squash_queue_delete(e->squash_queue);
error_squash_queue:
	tx_manager_delete(e->xm);
error_xm:
	histogram_delete(e->dump_bw);
error_dump_bw:
	free(e->path);
error_path:
	free(e);
	return NULL;
}

static void
vy_env_delete(struct vy_env *e)
{
	ev_timer_stop(loop(), &e->quota_timer);
	vy_scheduler_destroy(&e->scheduler);
	vy_squash_queue_delete(e->squash_queue);
	tx_manager_delete(e->xm);
	free(e->path);
	histogram_delete(e->dump_bw);
	mempool_destroy(&e->iterator_pool);
	vy_run_env_destroy(&e->run_env);
	vy_lsm_env_destroy(&e->lsm_env);
	vy_mem_env_destroy(&e->mem_env);
	vy_cache_env_destroy(&e->cache_env);
	vy_quota_destroy(&e->quota);
	if (e->recovery != NULL)
		vy_recovery_delete(e->recovery);
	vy_log_free();
	TRASH(e);
	free(e);
}

struct vinyl_engine *
vinyl_engine_new(const char *dir, size_t memory,
		 int read_threads, int write_threads, bool force_recovery)
{
	struct vinyl_engine *vinyl = calloc(1, sizeof(*vinyl));
	if (vinyl == NULL) {
		diag_set(OutOfMemory, sizeof(*vinyl),
			 "malloc", "struct vinyl_engine");
		return NULL;
	}

	vinyl->env = vy_env_new(dir, memory, read_threads,
				write_threads, force_recovery);
	if (vinyl->env == NULL) {
		free(vinyl);
		return NULL;
	}

	vinyl->base.vtab = &vinyl_engine_vtab;
	vinyl->base.name = "vinyl";
	return vinyl;
}

static void
vinyl_engine_shutdown(struct engine *engine)
{
	struct vinyl_engine *vinyl = (struct vinyl_engine *)engine;
	vy_env_delete(vinyl->env);
	free(vinyl);
}

void
vinyl_engine_set_cache(struct vinyl_engine *vinyl, size_t quota)
{
	vy_cache_env_set_quota(&vinyl->env->cache_env, quota);
}

int
vinyl_engine_set_memory(struct vinyl_engine *vinyl, size_t size)
{
	if (size < vinyl->env->quota.limit) {
		diag_set(ClientError, ER_CFG, "vinyl_memory",
			 "cannot decrease memory size at runtime");
		return -1;
	}
	vy_quota_set_limit(&vinyl->env->quota, size);
	return 0;
}

void
vinyl_engine_set_max_tuple_size(struct vinyl_engine *vinyl, size_t max_size)
{
	(void)vinyl;
	vy_max_tuple_size = max_size;
}

void
vinyl_engine_set_timeout(struct vinyl_engine *vinyl, double timeout)
{
	vinyl->env->timeout = timeout;
}

void
vinyl_engine_set_too_long_threshold(struct vinyl_engine *vinyl,
				    double too_long_threshold)
{
	vinyl->env->quota.too_long_threshold = too_long_threshold;
	vinyl->env->lsm_env.too_long_threshold = too_long_threshold;
}

void
vinyl_engine_set_snap_io_rate_limit(struct vinyl_engine *vinyl, double limit)
{
	vinyl->env->run_env.snap_io_rate_limit = limit * 1024 * 1024;
}

/** }}} Environment */

/* {{{ Checkpoint */

static int
vinyl_engine_begin_checkpoint(struct engine *engine)
{
	struct vy_env *env = vy_env(engine);
	assert(env->status == VINYL_ONLINE);
	/*
	 * The scheduler starts worker threads upon the first wakeup.
	 * To avoid starting the threads for nothing, do not wake it
	 * up if Vinyl is not used.
	 */
	if (lsregion_used(&env->mem_env.allocator) == 0)
		return 0;
	if (vy_scheduler_begin_checkpoint(&env->scheduler) != 0)
		return -1;
	return 0;
}

static int
vinyl_engine_wait_checkpoint(struct engine *engine,
			     const struct vclock *vclock)
{
	struct vy_env *env = vy_env(engine);
	assert(env->status == VINYL_ONLINE);
	if (vy_scheduler_wait_checkpoint(&env->scheduler) != 0)
		return -1;
	if (vy_log_rotate(vclock) != 0)
		return -1;
	return 0;
}

static void
vinyl_engine_commit_checkpoint(struct engine *engine,
			       const struct vclock *vclock)
{
	(void)vclock;
	struct vy_env *env = vy_env(engine);
	assert(env->status == VINYL_ONLINE);
	vy_scheduler_end_checkpoint(&env->scheduler);
}

static void
vinyl_engine_abort_checkpoint(struct engine *engine)
{
	struct vy_env *env = vy_env(engine);
	assert(env->status == VINYL_ONLINE);
	vy_scheduler_end_checkpoint(&env->scheduler);
}

/* }}} Checkpoint */

/** {{{ Recovery */

static int
vinyl_engine_bootstrap(struct engine *engine)
{
	struct vy_env *e = vy_env(engine);
	assert(e->status == VINYL_OFFLINE);
	if (vy_log_bootstrap() != 0)
		return -1;
	vy_quota_set_limit(&e->quota, e->memory);
	e->status = VINYL_ONLINE;
	return 0;
}

static int
vinyl_engine_begin_initial_recovery(struct engine *engine,
				    const struct vclock *recovery_vclock)
{
	struct vy_env *e = vy_env(engine);
	assert(e->status == VINYL_OFFLINE);
	if (recovery_vclock != NULL) {
		e->xm->lsn = vclock_sum(recovery_vclock);
		e->recovery_vclock = recovery_vclock;
		e->recovery = vy_log_begin_recovery(recovery_vclock);
		if (e->recovery == NULL)
			return -1;
		e->status = VINYL_INITIAL_RECOVERY_LOCAL;
	} else {
		if (vy_log_bootstrap() != 0)
			return -1;
		vy_quota_set_limit(&e->quota, e->memory);
		e->status = VINYL_INITIAL_RECOVERY_REMOTE;
	}
	return 0;
}

static int
vinyl_engine_begin_final_recovery(struct engine *engine)
{
	struct vy_env *e = vy_env(engine);
	switch (e->status) {
	case VINYL_INITIAL_RECOVERY_LOCAL:
		e->status = VINYL_FINAL_RECOVERY_LOCAL;
		break;
	case VINYL_INITIAL_RECOVERY_REMOTE:
		e->status = VINYL_FINAL_RECOVERY_REMOTE;
		break;
	default:
		unreachable();
	}
	return 0;
}

static int
vinyl_engine_end_recovery(struct engine *engine)
{
	struct vy_env *e = vy_env(engine);
	switch (e->status) {
	case VINYL_FINAL_RECOVERY_LOCAL:
		if (vy_log_end_recovery() != 0)
			return -1;
		/*
		 * If the instance is shut down while a dump or
		 * compaction task is in progress, we'll get an
		 * unfinished run file on disk, i.e. a run file
		 * which was either not written to the end or not
		 * inserted into a range. We need to delete such
		 * runs on recovery.
		 */
		vy_gc(e, e->recovery, VY_GC_INCOMPLETE, INT64_MAX);
		vy_recovery_delete(e->recovery);
		e->recovery = NULL;
		e->recovery_vclock = NULL;
		e->status = VINYL_ONLINE;
		vy_quota_set_limit(&e->quota, e->memory);
		break;
	case VINYL_FINAL_RECOVERY_REMOTE:
		e->status = VINYL_ONLINE;
		break;
	default:
		unreachable();
	}
	/*
	 * Do not start reader threads if no LSM tree was recovered.
	 * The threads will be started lazily upon the first LSM tree
	 * creation, see vinyl_index_open().
	 */
	if (e->lsm_env.lsm_count > 0)
		vy_run_env_enable_coio(&e->run_env, e->read_threads);
	return 0;
}

/** }}} Recovery */

/** {{{ Replication */

/** Relay context, passed to all relay functions. */
struct vy_join_ctx {
	/** Environment. */
	struct vy_env *env;
	/** Stream to relay statements to. */
	struct xstream *stream;
	/** Pipe to the relay thread. */
	struct cpipe relay_pipe;
	/** Pipe to the tx thread. */
	struct cpipe tx_pipe;
	/**
	 * Cbus message, used for calling functions
	 * on behalf of the relay thread.
	 */
	struct cbus_call_msg cmsg;
	/** ID of the space currently being relayed. */
	uint32_t space_id;
	/**
	 * LSM tree key definition, as defined by the user.
	 * We only send the primary key, so the definition
	 * provided by the user is correct for compare.
	 */
	struct key_def *key_def;
	/** LSM tree format used for REPLACE and DELETE statements. */
	struct tuple_format *format;
	/**
	 * Write iterator for merging runs before sending
	 * them to the replica.
	 */
	struct vy_stmt_stream *wi;
	/**
	 * List of run slices of the current range, linked by
	 * vy_slice::in_join. The newer a slice the closer it
	 * is to the head of the list.
	 */
	struct rlist slices;
};

/**
 * Recover a slice and add it to the list of slices.
 * Newer slices are supposed to be recovered first.
 * Returns 0 on success, -1 on failure.
 */
static int
vy_prepare_send_slice(struct vy_join_ctx *ctx,
		      struct vy_slice_recovery_info *slice_info)
{
	int rc = -1;
	struct vy_run *run = NULL;
	struct tuple *begin = NULL, *end = NULL;

	run = vy_run_new(&ctx->env->run_env, slice_info->run->id);
	if (run == NULL)
		goto out;
	if (vy_run_recover(run, ctx->env->path, ctx->space_id, 0) != 0)
		goto out;

	if (slice_info->begin != NULL) {
		begin = vy_key_from_msgpack(ctx->env->lsm_env.key_format,
					    slice_info->begin);
		if (begin == NULL)
			goto out;
	}
	if (slice_info->end != NULL) {
		end = vy_key_from_msgpack(ctx->env->lsm_env.key_format,
					  slice_info->end);
		if (end == NULL)
			goto out;
	}

	struct vy_slice *slice = vy_slice_new(slice_info->id, run,
					      begin, end, ctx->key_def);
	if (slice == NULL)
		goto out;

	rlist_add_tail_entry(&ctx->slices, slice, in_join);
	rc = 0;
out:
	if (run != NULL)
		vy_run_unref(run);
	if (begin != NULL)
		tuple_unref(begin);
	if (end != NULL)
		tuple_unref(end);
	return rc;
}

static int
vy_send_range_f(struct cbus_call_msg *cmsg)
{
	struct vy_join_ctx *ctx = container_of(cmsg, struct vy_join_ctx, cmsg);

	struct tuple *stmt;
	int rc = ctx->wi->iface->start(ctx->wi);
	if (rc != 0)
		goto err;
	while ((rc = ctx->wi->iface->next(ctx->wi, &stmt)) == 0 &&
	       stmt != NULL) {
		struct xrow_header xrow;
		rc = vy_stmt_encode_primary(stmt, ctx->key_def,
					    ctx->space_id, &xrow);
		if (rc != 0)
			break;
		/*
		 * Reset the LSN as the replica will ignore it
		 * anyway - see comment to vy_env::join_lsn.
		 */
		xrow.lsn = 0;
		rc = xstream_write(ctx->stream, &xrow);
		if (rc != 0)
			break;
		fiber_gc();
	}
err:
	ctx->wi->iface->stop(ctx->wi);
	fiber_gc();
	return rc;
}

/** Merge and send all runs of the given range. */
static int
vy_send_range(struct vy_join_ctx *ctx,
	      struct vy_range_recovery_info *range_info)
{
	int rc;
	struct vy_slice *slice, *tmp;

	if (rlist_empty(&range_info->slices))
		return 0; /* nothing to do */

	/* Recover slices. */
	struct vy_slice_recovery_info *slice_info;
	rlist_foreach_entry(slice_info, &range_info->slices, in_range) {
		rc = vy_prepare_send_slice(ctx, slice_info);
		if (rc != 0)
			goto out_delete_slices;
	}

	/* Create a write iterator. */
	struct rlist fake_read_views;
	rlist_create(&fake_read_views);
	ctx->wi = vy_write_iterator_new(ctx->key_def, ctx->format,
					true, true, &fake_read_views);
	if (ctx->wi == NULL) {
		rc = -1;
		goto out;
	}
	rlist_foreach_entry(slice, &ctx->slices, in_join) {
		rc = vy_write_iterator_new_slice(ctx->wi, slice);
		if (rc != 0)
			goto out_delete_wi;
	}

	/* Do the actual work from the relay thread. */
	bool cancellable = fiber_set_cancellable(false);
	rc = cbus_call(&ctx->relay_pipe, &ctx->tx_pipe, &ctx->cmsg,
		       vy_send_range_f, NULL, TIMEOUT_INFINITY);
	fiber_set_cancellable(cancellable);

out_delete_slices:
	rlist_foreach_entry_safe(slice, &ctx->slices, in_join, tmp)
		vy_slice_delete(slice);
	rlist_create(&ctx->slices);
out_delete_wi:
	ctx->wi->iface->close(ctx->wi);
	ctx->wi = NULL;
out:
	return rc;
}

/** Send all tuples stored in the given LSM tree. */
static int
vy_send_lsm(struct vy_join_ctx *ctx, struct vy_lsm_recovery_info *lsm_info)
{
	int rc = -1;

	if (lsm_info->drop_lsn >= 0 || lsm_info->create_lsn < 0) {
		/* Dropped or not yet built LSM tree. */
		return 0;
	}
	if (lsm_info->group_id == GROUP_LOCAL) {
		/* Replica local space. */
		return 0;
	}

	/*
	 * We are only interested in the primary index LSM tree.
	 * Secondary keys will be rebuilt on the destination.
	 */
	if (lsm_info->index_id != 0)
		return 0;

	ctx->space_id = lsm_info->space_id;

	/* Create key definition and tuple format. */
	ctx->key_def = key_def_new_with_parts(lsm_info->key_parts,
					      lsm_info->key_part_count);
	if (ctx->key_def == NULL)
		goto out;
	ctx->format = tuple_format_new(&vy_tuple_format_vtab, &ctx->key_def,
				       1, 0, NULL, 0, NULL);
	if (ctx->format == NULL)
		goto out_free_key_def;
	tuple_format_ref(ctx->format);

	/* Send ranges. */
	struct vy_range_recovery_info *range_info;
	assert(!rlist_empty(&lsm_info->ranges));
	rlist_foreach_entry(range_info, &lsm_info->ranges, in_lsm) {
		rc = vy_send_range(ctx, range_info);
		if (rc != 0)
			break;
	}

	tuple_format_unref(ctx->format);
	ctx->format = NULL;
out_free_key_def:
	key_def_delete(ctx->key_def);
	ctx->key_def = NULL;
out:
	return rc;
}

/** Relay cord function. */
static int
vy_join_f(va_list ap)
{
	struct vy_join_ctx *ctx = va_arg(ap, struct vy_join_ctx *);

	coio_enable();

	cpipe_create(&ctx->tx_pipe, "tx");

	struct cbus_endpoint endpoint;
	cbus_endpoint_create(&endpoint, cord_name(cord()),
			     fiber_schedule_cb, fiber());

	cbus_loop(&endpoint);

	cbus_endpoint_destroy(&endpoint, cbus_process);
	cpipe_destroy(&ctx->tx_pipe);
	return 0;
}

static int
vinyl_engine_join(struct engine *engine, const struct vclock *vclock,
		  struct xstream *stream)
{
	struct vy_env *env = vy_env(engine);
	int rc = -1;

	/* Allocate the relay context. */
	struct vy_join_ctx *ctx = malloc(sizeof(*ctx));
	if (ctx == NULL) {
		diag_set(OutOfMemory, PATH_MAX, "malloc", "struct vy_join_ctx");
		goto out;
	}
	memset(ctx, 0, sizeof(*ctx));
	ctx->env = env;
	ctx->stream = stream;
	rlist_create(&ctx->slices);

	/* Start the relay cord. */
	char name[FIBER_NAME_MAX];
	snprintf(name, sizeof(name), "initial_join_%p", stream);
	struct cord cord;
	if (cord_costart(&cord, name, vy_join_f, ctx) != 0)
		goto out_free_ctx;
	cpipe_create(&ctx->relay_pipe, name);

	/*
	 * Load the recovery context from the given point in time.
	 * Send all runs stored in it to the replica.
	 */
	struct vy_recovery *recovery;
	recovery = vy_recovery_new(vclock_sum(vclock),
				   VY_RECOVERY_LOAD_CHECKPOINT);
	if (recovery == NULL) {
		say_error("failed to recover vylog to join a replica");
		goto out_join_cord;
	}
	rc = 0;
	struct vy_lsm_recovery_info *lsm_info;
	rlist_foreach_entry(lsm_info, &recovery->lsms, in_recovery) {
		rc = vy_send_lsm(ctx, lsm_info);
		if (rc != 0)
			break;
	}
	vy_recovery_delete(recovery);

out_join_cord:
	cbus_stop_loop(&ctx->relay_pipe);
	cpipe_destroy(&ctx->relay_pipe);
	if (cord_cojoin(&cord) != 0)
		rc = -1;
out_free_ctx:
	free(ctx);
out:
	return rc;
}

static int
vinyl_space_apply_initial_join_row(struct space *space, struct request *request)
{
	assert(request->header != NULL);
	struct vy_env *env = vy_env(space->engine);

	struct vy_tx *tx = vy_tx_begin(env->xm);
	if (tx == NULL)
		return -1;

	struct txn_stmt stmt;
	memset(&stmt, 0, sizeof(stmt));

	int rc = -1;
	switch (request->type) {
	case IPROTO_INSERT:
	case IPROTO_REPLACE:
		rc = vy_replace(env, tx, &stmt, space, request);
		break;
	case IPROTO_UPSERT:
		rc = vy_upsert(env, tx, &stmt, space, request);
		break;
	case IPROTO_DELETE:
		rc = vy_delete(env, tx, &stmt, space, request);
		break;
	default:
		diag_set(ClientError, ER_UNKNOWN_REQUEST_TYPE, request->type);
		break;
	}
	if (rc != 0) {
		vy_tx_rollback(tx);
		return -1;
	}

	/*
	 * Account memory quota, see vinyl_engine_prepare()
	 * and vinyl_engine_commit() for more details about
	 * quota accounting.
	 */
	size_t reserved = tx->write_size;
	if (vy_quota_use(&env->quota, reserved, TIMEOUT_INFINITY) != 0)
		unreachable();

	size_t mem_used_before = lsregion_used(&env->mem_env.allocator);

	rc = vy_tx_prepare(tx);
	if (rc == 0)
		vy_tx_commit(tx, ++env->join_lsn);
	else
		vy_tx_rollback(tx);

	if (stmt.old_tuple != NULL)
		tuple_unref(stmt.old_tuple);
	if (stmt.new_tuple != NULL)
		tuple_unref(stmt.new_tuple);

	size_t mem_used_after = lsregion_used(&env->mem_env.allocator);
	assert(mem_used_after >= mem_used_before);
	size_t used = mem_used_after - mem_used_before;
	if (used >= reserved)
		vy_quota_force_use(&env->quota, used - reserved);
	else
		vy_quota_release(&env->quota, reserved - used);

	return rc;
}

/* }}} Replication */

/* {{{ Garbage collection */

/**
 * Given a record encoding information about a vinyl run, try to
 * delete the corresponding files. On success, write a "forget" record
 * to the log so that all information about the run is deleted on the
 * next log rotation.
 */
static void
vy_gc_run(struct vy_env *env,
	  struct vy_lsm_recovery_info *lsm_info,
	  struct vy_run_recovery_info *run_info)
{
	/* Try to delete files. */
	if (vy_run_remove_files(env->path, lsm_info->space_id,
				lsm_info->index_id, run_info->id) != 0)
		return;

	/* Forget the run on success. */
	vy_log_tx_begin();
	vy_log_forget_run(run_info->id);
	/*
	 * Leave the record in the vylog buffer on disk error.
	 * If we fail to flush it before restart, we will retry
	 * to delete the run file next time garbage collection
	 * is invoked, which is harmless.
	 */
	vy_log_tx_try_commit();
}

/**
 * Given a dropped or not fully built LSM tree, delete all its
 * ranges and slices and mark all its runs as dropped. Forget
 * the LSM tree if it has no associated objects.
 */
static void
vy_gc_lsm(struct vy_lsm_recovery_info *lsm_info)
{
	assert(lsm_info->drop_lsn >= 0 ||
	       lsm_info->create_lsn < 0);

	vy_log_tx_begin();
	if (lsm_info->drop_lsn < 0) {
		lsm_info->drop_lsn = 0;
		vy_log_drop_lsm(lsm_info->id, 0);
	}
	struct vy_range_recovery_info *range_info;
	rlist_foreach_entry(range_info, &lsm_info->ranges, in_lsm) {
		struct vy_slice_recovery_info *slice_info;
		rlist_foreach_entry(slice_info, &range_info->slices, in_range)
			vy_log_delete_slice(slice_info->id);
		vy_log_delete_range(range_info->id);
	}
	struct vy_run_recovery_info *run_info;
	rlist_foreach_entry(run_info, &lsm_info->runs, in_lsm) {
		if (!run_info->is_dropped) {
			run_info->is_dropped = true;
			run_info->gc_lsn = lsm_info->drop_lsn;
			vy_log_drop_run(run_info->id, run_info->gc_lsn);
		}
	}
	if (rlist_empty(&lsm_info->ranges) &&
	    rlist_empty(&lsm_info->runs))
		vy_log_forget_lsm(lsm_info->id);
	vy_log_tx_try_commit();
}

/**
 * Delete unused run files stored in the recovery context.
 * @param env      Vinyl environment.
 * @param recovery Recovery context.
 * @param gc_mask  Specifies what kinds of runs to delete (see VY_GC_*).
 * @param gc_lsn   LSN of the oldest checkpoint to save.
 */
static void
vy_gc(struct vy_env *env, struct vy_recovery *recovery,
      unsigned int gc_mask, int64_t gc_lsn)
{
	int loops = 0;
	struct vy_lsm_recovery_info *lsm_info;
	rlist_foreach_entry(lsm_info, &recovery->lsms, in_recovery) {
		if ((lsm_info->drop_lsn >= 0 &&
		     (gc_mask & VY_GC_DROPPED) != 0) ||
		    (lsm_info->create_lsn < 0 &&
		     (gc_mask & VY_GC_INCOMPLETE) != 0))
			vy_gc_lsm(lsm_info);

		struct vy_run_recovery_info *run_info;
		rlist_foreach_entry(run_info, &lsm_info->runs, in_lsm) {
			if ((run_info->is_dropped &&
			     run_info->gc_lsn < gc_lsn &&
			     (gc_mask & VY_GC_DROPPED) != 0) ||
			    (run_info->is_incomplete &&
			     (gc_mask & VY_GC_INCOMPLETE) != 0)) {
				vy_gc_run(env, lsm_info, run_info);
			}
			if (loops % VY_YIELD_LOOPS == 0)
				fiber_sleep(0);
		}
	}
}

static int
vinyl_engine_collect_garbage(struct engine *engine, int64_t lsn)
{
	struct vy_env *env = vy_env(engine);

	/* Cleanup old metadata log files. */
	vy_log_collect_garbage(lsn);

	/* Cleanup run files. */
	int64_t signature = checkpoint_last(NULL);
	struct vy_recovery *recovery = vy_recovery_new(signature, 0);
	if (recovery == NULL) {
		say_error("failed to recover vylog for garbage collection");
		return 0;
	}
	vy_gc(env, recovery, VY_GC_DROPPED, lsn);
	vy_recovery_delete(recovery);
	return 0;
}

/* }}} Garbage collection */

/* {{{ Backup */

static int
vinyl_engine_backup(struct engine *engine, const struct vclock *vclock,
		    engine_backup_cb cb, void *cb_arg)
{
	struct vy_env *env = vy_env(engine);

	/* Backup the metadata log. */
	const char *path = vy_log_backup_path(vclock);
	if (path == NULL)
		return 0; /* vinyl not used */
	if (cb(path, cb_arg) != 0)
		return -1;

	/* Backup run files. */
	struct vy_recovery *recovery;
	recovery = vy_recovery_new(vclock_sum(vclock),
				   VY_RECOVERY_LOAD_CHECKPOINT);
	if (recovery == NULL) {
		say_error("failed to recover vylog for backup");
		return -1;
	}
	int rc = 0;
	int loops = 0;
	struct vy_lsm_recovery_info *lsm_info;
	rlist_foreach_entry(lsm_info, &recovery->lsms, in_recovery) {
		if (lsm_info->drop_lsn >= 0 || lsm_info->create_lsn < 0) {
			/* Dropped or not yet built LSM tree. */
			continue;
		}
		struct vy_run_recovery_info *run_info;
		rlist_foreach_entry(run_info, &lsm_info->runs, in_lsm) {
			if (run_info->is_dropped || run_info->is_incomplete)
				continue;
			char path[PATH_MAX];
			for (int type = 0; type < vy_file_MAX; type++) {
				if (type == VY_FILE_RUN_INPROGRESS ||
				    type == VY_FILE_INDEX_INPROGRESS)
					continue;
				vy_run_snprint_path(path, sizeof(path),
						    env->path,
						    lsm_info->space_id,
						    lsm_info->index_id,
						    run_info->id, type);
				rc = cb(path, cb_arg);
				if (rc != 0)
					goto out;
			}
			if (loops % VY_YIELD_LOOPS == 0)
				fiber_sleep(0);
		}
	}
out:
	vy_recovery_delete(recovery);
	return rc;
}

/* }}} Backup */

/**
 * This structure represents a request to squash a sequence of
 * UPSERT statements by inserting the resulting REPLACE statement
 * after them.
 */
struct vy_squash {
	/** Next in vy_squash_queue->queue. */
	struct stailq_entry next;
	/** Vinyl environment. */
	struct vy_env *env;
	/** LSM tree this request is for. */
	struct vy_lsm *lsm;
	/** Key to squash upserts for. */
	struct tuple *stmt;
};

struct vy_squash_queue {
	/** Fiber doing background upsert squashing. */
	struct fiber *fiber;
	/** Used to wake up the fiber to process more requests. */
	struct fiber_cond cond;
	/** Queue of vy_squash objects to be processed. */
	struct stailq queue;
	/** Mempool for struct vy_squash. */
	struct mempool pool;
};

static struct vy_squash *
vy_squash_new(struct mempool *pool, struct vy_env *env,
	      struct vy_lsm *lsm, struct tuple *stmt)
{
	struct vy_squash *squash;
	squash = mempool_alloc(pool);
	if (squash == NULL)
		return NULL;
	squash->env = env;
	vy_lsm_ref(lsm);
	squash->lsm = lsm;
	tuple_ref(stmt);
	squash->stmt = stmt;
	return squash;
}

static void
vy_squash_delete(struct mempool *pool, struct vy_squash *squash)
{
	vy_lsm_unref(squash->lsm);
	tuple_unref(squash->stmt);
	mempool_free(pool, squash);
}

static int
vy_squash_process(struct vy_squash *squash)
{
	struct errinj *inj = errinj(ERRINJ_VY_SQUASH_TIMEOUT, ERRINJ_DOUBLE);
	if (inj != NULL && inj->dparam > 0)
		fiber_sleep(inj->dparam);

	struct vy_lsm *lsm = squash->lsm;
	struct vy_env *env = squash->env;
	/*
	 * vy_apply_upsert() is used for primary key only,
	 * so this is the same as lsm->key_def
	 */
	struct key_def *def = lsm->cmp_def;

	/* Upserts enabled only in the primary index LSM tree. */
	assert(lsm->index_id == 0);

	/*
	 * Use the committed read view to avoid squashing
	 * prepared, but not committed statements.
	 */
	struct tuple *result;
	if (vy_point_lookup(lsm, NULL, &env->xm->p_committed_read_view,
			    squash->stmt, &result) != 0)
		return -1;
	if (result == NULL)
		return 0;

	/*
	 * While we were reading on-disk runs, new statements could
	 * have been inserted into the in-memory tree. Apply them to
	 * the result.
	 */
	struct vy_mem *mem = lsm->mem;
	struct tree_mem_key tree_key = {
		.stmt = result,
		.lsn = vy_stmt_lsn(result),
	};
	struct vy_mem_tree_iterator mem_itr =
		vy_mem_tree_lower_bound(&mem->tree, &tree_key, NULL);
	if (vy_mem_tree_iterator_is_invalid(&mem_itr)) {
		/*
		 * The in-memory tree we are squashing an upsert
		 * for was dumped, nothing to do.
		 */
		tuple_unref(result);
		return 0;
	}
	/**
	 * Algorithm of the squashing.
	 * Assume, during building the non-UPSERT statement
	 * 'result' in the mem some new UPSERTs were inserted, and
	 * some of them were commited, while the other were just
	 * prepared. And lets UPSERT_THRESHOLD to be equal to 3,
	 * for example.
	 *                    Mem
	 *    -------------------------------------+
	 *    UPSERT, lsn = 1, n_ups = 0           |
	 *    UPSERT, lsn = 2, n_ups = 1           | Commited
	 *    UPSERT, lsn = 3, n_ups = 2           |
	 *    -------------------------------------+
	 *    UPSERT, lsn = MAX,     n_ups = 3     |
	 *    UPSERT, lsn = MAX + 1, n_ups = 4     | Prepared
	 *    UPSERT, lsn = MAX + 2, n_ups = 5     |
	 *    -------------------------------------+
	 * In such a case the UPSERT statements with
	 * lsns = {1, 2, 3} are squashed. But now the n_upsert
	 * values in the prepared statements are not correct.
	 * If we will not update values, then the
	 * vy_lsm_commit_upsert will not be able to squash them.
	 *
	 * So after squashing it is necessary to update n_upsert
	 * value in the prepared statements:
	 *                    Mem
	 *    -------------------------------------+
	 *    UPSERT, lsn = 1, n_ups = 0           |
	 *    UPSERT, lsn = 2, n_ups = 1           | Commited
	 *    REPLACE, lsn = 3                     |
	 *    -------------------------------------+
	 *    UPSERT, lsn = MAX,     n_ups = 0 !!! |
	 *    UPSERT, lsn = MAX + 1, n_ups = 1 !!! | Prepared
	 *    UPSERT, lsn = MAX + 2, n_ups = 2 !!! |
	 *    -------------------------------------+
	 */
	vy_mem_tree_iterator_prev(&mem->tree, &mem_itr);
	const struct tuple *mem_stmt;
	int64_t stmt_lsn;
	/*
	 * According to the described algorithm, squash the
	 * commited UPSERTs at first.
	 */
	while (!vy_mem_tree_iterator_is_invalid(&mem_itr)) {
		mem_stmt = *vy_mem_tree_iterator_get_elem(&mem->tree, &mem_itr);
		stmt_lsn = vy_stmt_lsn(mem_stmt);
		if (vy_tuple_compare(result, mem_stmt, def) != 0)
			break;
		/**
		 * Leave alone prepared statements; they will be handled
		 * in vy_range_commit_stmt.
		 */
		if (stmt_lsn >= MAX_LSN)
			break;
		if (vy_stmt_type(mem_stmt) != IPROTO_UPSERT) {
			/**
			 * Somebody inserted non-upsert statement,
			 * squashing is useless.
			 */
			tuple_unref(result);
			return 0;
		}
		assert(lsm->index_id == 0);
		struct tuple *applied = vy_apply_upsert(mem_stmt, result, def,
							mem->format, true);
		lsm->stat.upsert.applied++;
		tuple_unref(result);
		if (applied == NULL)
			return -1;
		result = applied;
		/**
		 * In normal cases we get a result with the same lsn as
		 * in mem_stmt.
		 * But if there are buggy upserts that do wrong things,
		 * they are ignored and the result has lower lsn.
		 * We should fix the lsn in any case to replace
		 * exactly mem_stmt in general and the buggy upsert
		 * in particular.
		 */
		vy_stmt_set_lsn(result, stmt_lsn);
		vy_mem_tree_iterator_prev(&mem->tree, &mem_itr);
	}
	/*
	 * The second step of the algorithm above is updating of
	 * n_upsert values of the prepared UPSERTs.
	 */
	if (stmt_lsn >= MAX_LSN) {
		uint8_t n_upserts = 0;
		while (!vy_mem_tree_iterator_is_invalid(&mem_itr)) {
			mem_stmt = *vy_mem_tree_iterator_get_elem(&mem->tree,
								  &mem_itr);
			if (vy_tuple_compare(result, mem_stmt, def) != 0 ||
			    vy_stmt_type(mem_stmt) != IPROTO_UPSERT)
				break;
			assert(vy_stmt_lsn(mem_stmt) >= MAX_LSN);
			vy_stmt_set_n_upserts((struct tuple *)mem_stmt,
					      n_upserts);
			if (n_upserts <= VY_UPSERT_THRESHOLD)
				++n_upserts;
			vy_mem_tree_iterator_prev(&mem->tree, &mem_itr);
		}
	}

	lsm->stat.upsert.squashed++;

	/*
	 * Insert the resulting REPLACE statement to the mem
	 * and adjust the quota.
	 */
	size_t mem_used_before = lsregion_used(&env->mem_env.allocator);
	const struct tuple *region_stmt = NULL;
	int rc = vy_lsm_set(lsm, mem, result, &region_stmt);
	tuple_unref(result);
	size_t mem_used_after = lsregion_used(&env->mem_env.allocator);
	assert(mem_used_after >= mem_used_before);
	if (rc == 0) {
		/*
		 * We don't modify the resulting statement,
		 * so there's no need in invalidating the cache.
		 */
		vy_mem_commit_stmt(mem, region_stmt);
		vy_quota_force_use(&env->quota,
				   mem_used_after - mem_used_before);
	}
	return rc;
}

static struct vy_squash_queue *
vy_squash_queue_new(void)
{
	struct vy_squash_queue *sq = malloc(sizeof(*sq));
	if (sq == NULL) {
		diag_set(OutOfMemory, sizeof(*sq), "malloc", "sq");
		return NULL;
	}
	sq->fiber = NULL;
	fiber_cond_create(&sq->cond);
	stailq_create(&sq->queue);
	mempool_create(&sq->pool, cord_slab_cache(),
		       sizeof(struct vy_squash));
	return sq;
}

static void
vy_squash_queue_delete(struct vy_squash_queue *sq)
{
	if (sq->fiber != NULL) {
		sq->fiber = NULL;
		/* Sic: fiber_cancel() can't be used here */
		fiber_cond_signal(&sq->cond);
	}
	struct vy_squash *squash, *next;
	stailq_foreach_entry_safe(squash, next, &sq->queue, next)
		vy_squash_delete(&sq->pool, squash);
	free(sq);
}

static int
vy_squash_queue_f(va_list va)
{
	struct vy_squash_queue *sq = va_arg(va, struct vy_squash_queue *);
	while (sq->fiber != NULL) {
		if (stailq_empty(&sq->queue)) {
			fiber_cond_wait(&sq->cond);
			continue;
		}
		struct vy_squash *squash;
		squash = stailq_shift_entry(&sq->queue, struct vy_squash, next);
		if (vy_squash_process(squash) != 0)
			diag_log();
		vy_squash_delete(&sq->pool, squash);
	}
	return 0;
}

/*
 * For a given UPSERT statement, insert the resulting REPLACE
 * statement after it. Done in a background fiber.
 */
static void
vy_squash_schedule(struct vy_lsm *lsm, struct tuple *stmt, void *arg)
{
	struct vy_env *env = arg;
	struct vy_squash_queue *sq = env->squash_queue;

	say_verbose("%s: schedule upsert optimization for %s",
		    vy_lsm_name(lsm), vy_stmt_str(stmt));

	/* Start the upsert squashing fiber on demand. */
	if (sq->fiber == NULL) {
		sq->fiber = fiber_new("vinyl.squash_queue", vy_squash_queue_f);
		if (sq->fiber == NULL)
			goto fail;
		fiber_start(sq->fiber, sq);
	}

	struct vy_squash *squash = vy_squash_new(&sq->pool, env, lsm, stmt);
	if (squash == NULL)
		goto fail;

	stailq_add_tail_entry(&sq->queue, squash, next);
	fiber_cond_signal(&sq->cond);
	return;
fail:
	diag_log();
	diag_clear(diag_get());
}

/* {{{ Cursor */

static void
vinyl_iterator_on_tx_destroy(struct trigger *trigger, void *event)
{
	(void)event;
	struct vinyl_iterator *it = container_of(trigger,
			struct vinyl_iterator, on_tx_destroy);
	it->tx = NULL;
}

static int
vinyl_iterator_last(struct iterator *base, struct tuple **ret)
{
	(void)base;
	*ret = NULL;
	return 0;
}

static void
vinyl_iterator_close(struct vinyl_iterator *it)
{
	vy_read_iterator_close(&it->iterator);
	vy_lsm_unref(it->lsm);
	it->lsm = NULL;
	tuple_unref(it->key);
	it->key = NULL;
	if (it->tx == &it->tx_autocommit) {
		/*
		 * Rollback the automatic transaction.
		 * Use vy_tx_destroy() so as not to spoil
		 * the statistics of rollbacks issued by
		 * user transactions.
		 */
		vy_tx_destroy(it->tx);
	} else {
		trigger_clear(&it->on_tx_destroy);
	}
	it->tx = NULL;
	it->base.next = vinyl_iterator_last;
}

/**
 * Check if the transaction associated with the iterator is
 * still valid.
 */
static int
vinyl_iterator_check_tx(struct vinyl_iterator *it)
{
	bool no_transaction =
		/* Transaction ended or cursor was closed. */
		it->tx == NULL ||
		/* Iterator was passed to another fiber. */
		(it->tx != &it->tx_autocommit &&
		 (in_txn() == NULL || it->tx != in_txn()->engine_tx));

	if (no_transaction) {
		diag_set(ClientError, ER_CURSOR_NO_TRANSACTION);
		return -1;
	}
	if (it->tx->state == VINYL_TX_ABORT || it->tx->read_view->is_aborted) {
		/* Transaction read view was aborted. */
		diag_set(ClientError, ER_READ_VIEW_ABORTED);
		return -1;
	}
	return 0;
}

static int
vinyl_iterator_primary_next(struct iterator *base, struct tuple **ret)
{
	assert(base->next = vinyl_iterator_primary_next);
	struct vinyl_iterator *it = (struct vinyl_iterator *)base;
	assert(it->lsm->index_id == 0);

	if (vinyl_iterator_check_tx(it) != 0)
		goto fail;
	if (vy_read_iterator_next(&it->iterator, ret) != 0)
		goto fail;
	if (*ret == NULL) {
		/* EOF. Close the iterator immediately. */
		vinyl_iterator_close(it);
	} else {
		tuple_bless(*ret);
	}
	return 0;
fail:
	vinyl_iterator_close(it);
	return -1;
}

static int
vinyl_iterator_secondary_next(struct iterator *base, struct tuple **ret)
{
	assert(base->next = vinyl_iterator_secondary_next);
	struct vinyl_iterator *it = (struct vinyl_iterator *)base;
	assert(it->lsm->index_id > 0);
	struct tuple *tuple;

next:
	if (vinyl_iterator_check_tx(it) != 0)
		goto fail;

	if (vy_read_iterator_next(&it->iterator, &tuple) != 0)
		goto fail;

	if (tuple == NULL) {
		/* EOF. Close the iterator immediately. */
		vinyl_iterator_close(it);
		*ret = NULL;
		return 0;
	}
#ifndef NDEBUG
	struct errinj *delay = errinj(ERRINJ_VY_DELAY_PK_LOOKUP,
				      ERRINJ_BOOL);
	if (delay && delay->bparam) {
		while (delay->bparam)
			fiber_sleep(0.01);
	}
#endif
	/*
	 * Get the full tuple from the primary index.
	 * Note, there's no need in vy_tx_track() as the
	 * tuple is already tracked in the secondary index.
	 */
	if (vy_point_lookup(it->lsm->pk, it->tx, vy_tx_read_view(it->tx),
			    tuple, ret) != 0)
		goto fail;
	if (*ret == NULL) {
		/*
		 * All indexes of a space must be consistent, i.e.
		 * if a tuple is present in one index, it must be
		 * present in all other indexes as well, so we can
		 * get here only if there's a bug somewhere in vinyl.
		 * Don't abort as core dump won't really help us in
		 * this case. Just warn the user and proceed to the
		 * next tuple.
		 */
		say_warn("%s: key %s missing in primary index",
			 vy_lsm_name(it->lsm), vy_stmt_str(tuple));
		goto next;
	}
	tuple_bless(*ret);
	tuple_unref(*ret);
	return 0;
fail:
	vinyl_iterator_close(it);
	return -1;
}

static void
vinyl_iterator_free(struct iterator *base)
{
	assert(base->free == vinyl_iterator_free);
	struct vinyl_iterator *it = (struct vinyl_iterator *)base;
	if (base->next != vinyl_iterator_last)
		vinyl_iterator_close(it);
	mempool_free(&it->env->iterator_pool, it);
}

static struct iterator *
vinyl_index_create_iterator(struct index *base, enum iterator_type type,
			    const char *key, uint32_t part_count)
{
	struct vy_lsm *lsm = vy_lsm(base);
	struct vy_env *env = vy_env(base->engine);

	if (type > ITER_GT) {
		diag_set(UnsupportedIndexFeature, base->def,
			 "requested iterator type");
		return NULL;
	}

	struct vinyl_iterator *it = mempool_alloc(&env->iterator_pool);
	if (it == NULL) {
	        diag_set(OutOfMemory, sizeof(struct vinyl_iterator),
			 "mempool", "struct vinyl_iterator");
		return NULL;
	}
	it->key = vy_stmt_new_select(lsm->env->key_format, key, part_count);
	if (it->key == NULL) {
		mempool_free(&env->iterator_pool, it);
		return NULL;
	}

	iterator_create(&it->base, base);
	if (lsm->index_id == 0)
		it->base.next = vinyl_iterator_primary_next;
	else
		it->base.next = vinyl_iterator_secondary_next;
	it->base.free = vinyl_iterator_free;

	it->env = env;
	it->lsm = lsm;
	vy_lsm_ref(lsm);

	struct vy_tx *tx = in_txn() ? in_txn()->engine_tx : NULL;
	assert(tx == NULL || tx->state == VINYL_TX_READY);
	if (tx != NULL) {
		/*
		 * Register a trigger that will abort this iterator
		 * when the transaction ends.
		 */
		trigger_create(&it->on_tx_destroy,
			       vinyl_iterator_on_tx_destroy, NULL, NULL);
		trigger_add(&tx->on_destroy, &it->on_tx_destroy);
	} else {
		tx = &it->tx_autocommit;
		vy_tx_create(env->xm, tx);
	}
	it->tx = tx;

	vy_read_iterator_open(&it->iterator, lsm, tx, type, it->key,
			      (const struct vy_read_view **)&tx->read_view);
	return (struct iterator *)it;
}

static int
vinyl_index_get(struct index *index, const char *key,
		uint32_t part_count, struct tuple **ret)
{
	assert(index->def->opts.is_unique);
	assert(index->def->key_def->part_count == part_count);

	struct vy_lsm *lsm = vy_lsm(index);
	struct vy_env *env = vy_env(index->engine);
	struct vy_tx *tx = in_txn() ? in_txn()->engine_tx : NULL;
	const struct vy_read_view **rv = (tx != NULL ? vy_tx_read_view(tx) :
					  &env->xm->p_global_read_view);

	if (vy_lsm_full_by_key(lsm, tx, rv, key, part_count, ret) != 0)
		return -1;
	if (*ret != NULL) {
		tuple_bless(*ret);
		tuple_unref(*ret);
	}
	return 0;
}

/*** }}} Cursor */

/* {{{ Index build */

/** Argument passed to vy_build_on_replace(). */
struct vy_build_ctx {
	/** Vinyl environment. */
	struct vy_env *env;
	/** LSM tree under construction. */
	struct vy_lsm *lsm;
	/** Format to check new tuples against. */
	struct tuple_format *format;
	/**
	 * Names of the altered space and the new index.
	 * Used for error reporting.
	 */
	const char *space_name;
	const char *index_name;
	/** Set in case a build error occurred. */
	bool is_failed;
	/** Container for storing errors. */
	struct diag diag;
};

/**
 * This is an on_replace trigger callback that forwards DML requests
 * to the index that is currently being built.
 */
static void
vy_build_on_replace(struct trigger *trigger, void *event)
{
	struct txn *txn = event;
	struct txn_stmt *stmt = txn_current_stmt(txn);
	struct vy_build_ctx *ctx = trigger->data;
	struct vy_tx *tx = txn->engine_tx;
	struct tuple_format *format = ctx->format;
	struct vy_lsm *lsm = ctx->lsm;

	if (ctx->is_failed)
		return; /* already failed, nothing to do */

	/* Check new tuples for conformity to the new format. */
	if (stmt->new_tuple != NULL &&
	    tuple_validate(format, stmt->new_tuple) != 0)
		goto err;

	/* Check key uniqueness if necessary. */
	if (stmt->new_tuple != NULL &&
	    vy_check_is_unique_secondary(ctx->env, tx, vy_tx_read_view(tx),
					 ctx->space_name, ctx->index_name,
					 lsm, stmt->new_tuple) != 0)
		goto err;

	/* Forward the statement to the new LSM tree. */
	if (stmt->old_tuple != NULL) {
		struct tuple *delete = vy_stmt_new_surrogate_delete(format,
							stmt->old_tuple);
		if (delete == NULL)
			goto err;
		int rc = vy_tx_set(tx, lsm, delete);
		tuple_unref(delete);
		if (rc != 0)
			goto err;
	}
	if (stmt->new_tuple != NULL) {
		uint32_t data_len;
		const char *data = tuple_data_range(stmt->new_tuple, &data_len);
		struct tuple *insert = vy_stmt_new_insert(format, data,
							  data + data_len);
		if (insert == NULL)
			goto err;
		int rc = vy_tx_set(tx, lsm, insert);
		tuple_unref(insert);
		if (rc != 0)
			goto err;
	}
	return;
err:
	ctx->is_failed = true;
	diag_move(diag_get(), &ctx->diag);
}

/**
 * Insert a single statement into the LSM tree that is currently
 * being built.
 */
static int
vy_build_insert_stmt(struct vy_lsm *lsm, struct vy_mem *mem,
		     const struct tuple *stmt, int64_t lsn)
{
	const struct tuple *region_stmt = vy_stmt_dup_lsregion(stmt,
				&mem->env->allocator, mem->generation);
	if (region_stmt == NULL)
		return -1;
	vy_stmt_set_lsn((struct tuple *)region_stmt, lsn);
	if (vy_mem_insert(mem, region_stmt) != 0)
		return -1;
	vy_mem_commit_stmt(mem, region_stmt);
	vy_stmt_counter_acct_tuple(&lsm->stat.memory.count, region_stmt);
	return 0;
}

/**
 * Insert a tuple fetched from the space into the LSM tree that
 * is currently being built.
 */
static int
vy_build_insert_tuple(struct vy_env *env, struct vy_lsm *lsm,
		      const char *space_name, const char *index_name,
		      struct tuple_format *new_format, struct tuple *tuple)
{
	int rc;
	struct vy_mem *mem = lsm->mem;
	int64_t lsn = vy_stmt_lsn(tuple);

	/* Check the tuple against the new space format. */
	if (tuple_validate(new_format, tuple) != 0)
		return -1;

	/*
	 * Check unique constraint if necessary.
	 *
	 * Note, this operation may yield, which opens a time
	 * window for a concurrent fiber to insert a newer tuple
	 * version. It's OK - we won't overwrite it, because the
	 * LSN we use is less. However, we do need to make sure
	 * we insert the tuple into the in-memory index that was
	 * active before the yield, otherwise we might break the
	 * invariant according to which newer in-memory indexes
	 * store statements with greater LSNs. So we pin the
	 * in-memory index that is active now and insert the tuple
	 * into it after the yield.
	 */
	vy_mem_pin(mem);
	rc = vy_check_is_unique_secondary(env, NULL,
			&env->xm->p_committed_read_view,
			space_name, index_name, lsm, tuple);
	vy_mem_unpin(mem);
	if (rc != 0)
		return -1;

	/* Reallocate the new tuple using the new space format. */
	uint32_t data_len;
	const char *data = tuple_data_range(tuple, &data_len);
	struct tuple *stmt = vy_stmt_new_replace(new_format, data,
						 data + data_len);
	if (stmt == NULL)
		return -1;

	/* Insert the new tuple into the in-memory index. */
	size_t mem_used_before = lsregion_used(&env->mem_env.allocator);
	rc = vy_build_insert_stmt(lsm, mem, stmt, lsn);
	tuple_unref(stmt);

	/* Consume memory quota. Throttle if it is exceeded. */
	size_t mem_used_after = lsregion_used(&env->mem_env.allocator);
	assert(mem_used_after >= mem_used_before);
	vy_quota_force_use(&env->quota, mem_used_after - mem_used_before);
	vy_quota_wait(&env->quota);
	return rc;
}

/**
 * Recover a single statement that was inserted into the space
 * while the newly built index was dumped to disk.
 */
static int
vy_build_recover_stmt(struct vy_lsm *lsm, struct vy_lsm *pk,
		      const struct tuple *mem_stmt)
{
	int64_t lsn = vy_stmt_lsn(mem_stmt);
	if (lsn <= lsm->dump_lsn)
		return 0; /* statement was dumped, nothing to do */

	/* Lookup the tuple that was affected by this statement. */
	const struct vy_read_view rv = { .vlsn = lsn - 1 };
	const struct vy_read_view *p_rv = &rv;
	struct tuple *old_tuple;
	if (vy_point_lookup(pk, NULL, &p_rv, (struct tuple *)mem_stmt,
			    &old_tuple) != 0)
		return -1;
	/*
	 * Create DELETE + INSERT statements corresponding to
	 * the given statement in the secondary index.
	 */
	struct tuple *delete = NULL;
	struct tuple *insert = NULL;
	if (old_tuple != NULL) {
		delete = vy_stmt_new_surrogate_delete(lsm->mem_format,
						      old_tuple);
		if (delete == NULL)
			return -1;
	}
	enum iproto_type type = vy_stmt_type(mem_stmt);
	if (type == IPROTO_REPLACE || type == IPROTO_INSERT) {
		uint32_t data_len;
		const char *data = tuple_data_range(mem_stmt, &data_len);
		insert = vy_stmt_new_insert(lsm->mem_format,
					    data, data + data_len);
		if (insert == NULL)
			return -1;
	} else if (type == IPROTO_UPSERT) {
		struct tuple *new_tuple = vy_apply_upsert(mem_stmt, old_tuple,
					pk->cmp_def, pk->mem_format, true);
		if (new_tuple == NULL)
			return -1;
		uint32_t data_len;
		const char *data = tuple_data_range(new_tuple, &data_len);
		insert = vy_stmt_new_insert(lsm->mem_format,
					    data, data + data_len);
		tuple_unref(new_tuple);
		if (insert == NULL)
			return -1;
	}

	/* Insert DELETE + INSERT into the LSM tree. */
	if (delete != NULL) {
		int rc = vy_build_insert_stmt(lsm, lsm->mem, delete, lsn);
		tuple_unref(delete);
		if (rc != 0)
			return -1;
	}
	if (insert != NULL) {
		int rc = vy_build_insert_stmt(lsm, lsm->mem, insert, lsn);
		tuple_unref(insert);
		if (rc != 0)
			return -1;
	}
	return 0;
}

/**
 * Recover all statements stored in the given in-memory index
 * that were inserted into the space while the newly built index
 * was dumped to disk.
 */
static int
vy_build_recover_mem(struct vy_lsm *lsm, struct vy_lsm *pk, struct vy_mem *mem)
{
	/*
	 * Recover statements starting from the oldest one.
	 * Key order doesn't matter so we simply iterate over
	 * the in-memory index in reverse order.
	 */
	struct vy_mem_tree_iterator itr;
	itr = vy_mem_tree_iterator_last(&mem->tree);
	while (!vy_mem_tree_iterator_is_invalid(&itr)) {
		const struct tuple *mem_stmt;
		mem_stmt = *vy_mem_tree_iterator_get_elem(&mem->tree, &itr);
		if (vy_build_recover_stmt(lsm, pk, mem_stmt) != 0)
			return -1;
		vy_mem_tree_iterator_prev(&mem->tree, &itr);
	}
	return 0;
}

/**
 * Recover the memory level of a newly built index.
 *
 * During the final dump of a newly built index, new statements may
 * be inserted into the space. If those statements are not dumped to
 * disk before restart, they won't be recovered from WAL, because at
 * the time they were generated the new index didn't exist. In order
 * to recover them, we replay all statements stored in the memory
 * level of the primary index.
 */
static int
vy_build_recover(struct vy_env *env, struct vy_lsm *lsm, struct vy_lsm *pk)
{
	int rc = 0;
	struct vy_mem *mem;
	size_t mem_used_before, mem_used_after;

	mem_used_before = lsregion_used(&env->mem_env.allocator);
	rlist_foreach_entry_reverse(mem, &pk->sealed, in_sealed) {
		rc = vy_build_recover_mem(lsm, pk, mem);
		if (rc != 0)
			break;
	}
	if (rc == 0)
		rc = vy_build_recover_mem(lsm, pk, pk->mem);

	mem_used_after = lsregion_used(&env->mem_env.allocator);
	assert(mem_used_after >= mem_used_before);
	vy_quota_force_use(&env->quota, mem_used_after - mem_used_before);
	return rc;
}

static int
vinyl_space_build_index(struct space *src_space, struct index *new_index,
			struct tuple_format *new_format)
{
	struct vy_env *env = vy_env(src_space->engine);
	struct vy_lsm *pk = vy_lsm(src_space->index[0]);
	bool is_empty = (pk->stat.disk.count.rows == 0 &&
			 pk->stat.memory.count.rows == 0);

	if (new_index->def->iid == 0 && !is_empty) {
		diag_set(ClientError, ER_UNSUPPORTED, "Vinyl",
			 "rebuilding the primary index of a non-empty space");
		return -1;
	}

	if (vinyl_index_open(new_index) != 0)
		return -1;

	/* Set pointer to the primary key for the new index. */
	struct vy_lsm *new_lsm = vy_lsm(new_index);
	vy_lsm_update_pk(new_lsm, pk);

	if (env->status == VINYL_INITIAL_RECOVERY_LOCAL ||
	    env->status == VINYL_FINAL_RECOVERY_LOCAL)
		return vy_build_recover(env, new_lsm, pk);

	if (is_empty)
		return 0;

	/*
	 * Iterate over all tuples stored in the space and insert
	 * each of them into the new LSM tree. Since read iterator
	 * may yield, we install an on_replace trigger to forward
	 * DML requests issued during the build.
	 */
	struct tuple *key = vy_stmt_new_select(pk->env->key_format, NULL, 0);
	if (key == NULL)
		return -1;

	struct trigger on_replace;
	struct vy_build_ctx ctx;
	ctx.env = env;
	ctx.lsm = new_lsm;
	ctx.format = new_format;
	ctx.space_name = space_name(src_space);
	ctx.index_name = new_index->def->name;
	ctx.is_failed = false;
	diag_create(&ctx.diag);
	trigger_create(&on_replace, vy_build_on_replace, &ctx, NULL);
	trigger_add(&src_space->on_replace, &on_replace);

	struct vy_read_iterator itr;
	vy_read_iterator_open(&itr, pk, NULL, ITER_ALL, key,
			      &env->xm->p_committed_read_view);
	int rc;
	int loops = 0;
	struct tuple *tuple;
	int64_t build_lsn = env->xm->lsn;
	while ((rc = vy_read_iterator_next(&itr, &tuple)) == 0) {
		if (tuple == NULL)
			break;
		/*
		 * Insert the tuple into the new index unless it
		 * was inserted into the space after we started
		 * building the new index - in the latter case
		 * the new tuple has already been inserted by the
		 * on_replace trigger.
		 *
		 * Note, yield is not allowed between reading the
		 * tuple from the primary index and inserting it
		 * into the new index. If we yielded, the tuple
		 * could be overwritten by a concurrent transaction,
		 * in which case we would insert an outdated tuple.
		 */
		if (vy_stmt_lsn(tuple) <= build_lsn) {
			rc = vy_build_insert_tuple(env, new_lsm,
						   space_name(src_space),
						   new_index->def->name,
						   new_format, tuple);
			if (rc != 0)
				break;
		}
		/*
		 * Read iterator yields only when it reads runs.
		 * Yield periodically in order not to stall the
		 * tx thread in case there are a lot of tuples in
		 * mems or cache.
		 */
		if (++loops % VY_YIELD_LOOPS == 0)
			fiber_sleep(0);
		if (ctx.is_failed) {
			diag_move(&ctx.diag, diag_get());
			rc = -1;
			break;
		}
	}
	vy_read_iterator_close(&itr);
	tuple_unref(key);

	/*
	 * Dump the new index upon build completion so that we don't
	 * have to rebuild it on recovery.
	 */
	if (rc == 0)
		rc = vy_scheduler_dump(&env->scheduler);

	if (rc == 0 && ctx.is_failed) {
		diag_move(&ctx.diag, diag_get());
		rc = -1;
	}

	diag_destroy(&ctx.diag);
	trigger_clear(&on_replace);
	return rc;
}

/* }}} Index build */

static const struct engine_vtab vinyl_engine_vtab = {
	/* .shutdown = */ vinyl_engine_shutdown,
	/* .create_space = */ vinyl_engine_create_space,
	/* .join = */ vinyl_engine_join,
	/* .begin = */ vinyl_engine_begin,
	/* .begin_statement = */ vinyl_engine_begin_statement,
	/* .prepare = */ vinyl_engine_prepare,
	/* .commit = */ vinyl_engine_commit,
	/* .rollback_statement = */ vinyl_engine_rollback_statement,
	/* .rollback = */ vinyl_engine_rollback,
	/* .bootstrap = */ vinyl_engine_bootstrap,
	/* .begin_initial_recovery = */ vinyl_engine_begin_initial_recovery,
	/* .begin_final_recovery = */ vinyl_engine_begin_final_recovery,
	/* .end_recovery = */ vinyl_engine_end_recovery,
	/* .begin_checkpoint = */ vinyl_engine_begin_checkpoint,
	/* .wait_checkpoint = */ vinyl_engine_wait_checkpoint,
	/* .commit_checkpoint = */ vinyl_engine_commit_checkpoint,
	/* .abort_checkpoint = */ vinyl_engine_abort_checkpoint,
	/* .collect_garbage = */ vinyl_engine_collect_garbage,
	/* .backup = */ vinyl_engine_backup,
	/* .memory_stat = */ vinyl_engine_memory_stat,
	/* .reset_stat = */ vinyl_engine_reset_stat,
	/* .check_space_def = */ vinyl_engine_check_space_def,
};

static const struct space_vtab vinyl_space_vtab = {
	/* .destroy = */ vinyl_space_destroy,
	/* .bsize = */ vinyl_space_bsize,
	/* .apply_initial_join_row = */ vinyl_space_apply_initial_join_row,
	/* .execute_replace = */ vinyl_space_execute_replace,
	/* .execute_delete = */ vinyl_space_execute_delete,
	/* .execute_update = */ vinyl_space_execute_update,
	/* .execute_upsert = */ vinyl_space_execute_upsert,
<<<<<<< HEAD
	/* .ephemeral_replace = */ vinyl_space_ephemeral_replace,
	/* .ephemeral_delete = */ vinyl_space_ephemeral_delete,
	/* .init_system_space = */ vinyl_init_system_space,
	/* .init_ephemeral_space = */ vinyl_init_ephemeral_space,
=======
	/* .init_system_space = */ generic_init_system_space,
>>>>>>> efed5d7f
	/* .check_index_def = */ vinyl_space_check_index_def,
	/* .create_index = */ vinyl_space_create_index,
	/* .add_primary_key = */ vinyl_space_add_primary_key,
	/* .drop_primary_key = */ generic_space_drop_primary_key,
	/* .check_format = */ vinyl_space_check_format,
	/* .build_index = */ vinyl_space_build_index,
	/* .swap_index = */ vinyl_space_swap_index,
	/* .prepare_alter = */ vinyl_space_prepare_alter,
};

static const struct index_vtab vinyl_index_vtab = {
	/* .destroy = */ vinyl_index_destroy,
	/* .commit_create = */ vinyl_index_commit_create,
	/* .abort_create = */ vinyl_index_abort_create,
	/* .commit_modify = */ vinyl_index_commit_modify,
	/* .commit_drop = */ vinyl_index_commit_drop,
	/* .update_def = */ generic_index_update_def,
	/* .depends_on_pk = */ vinyl_index_depends_on_pk,
	/* .def_change_requires_rebuild = */
		vinyl_index_def_change_requires_rebuild,
	/* .size = */ vinyl_index_size,
	/* .bsize = */ vinyl_index_bsize,
	/* .min = */ generic_index_min,
	/* .max = */ generic_index_max,
	/* .random = */ generic_index_random,
	/* .count = */ generic_index_count,
	/* .get = */ vinyl_index_get,
	/* .replace = */ generic_index_replace,
	/* .create_iterator = */ vinyl_index_create_iterator,
	/* .create_snapshot_iterator = */
		generic_index_create_snapshot_iterator,
	/* .stat = */ vinyl_index_stat,
	/* .compact = */ vinyl_index_compact,
	/* .reset_stat = */ vinyl_index_reset_stat,
	/* .begin_build = */ generic_index_begin_build,
	/* .reserve = */ generic_index_reserve,
	/* .build_next = */ generic_index_build_next,
	/* .end_build = */ generic_index_end_build,
};<|MERGE_RESOLUTION|>--- conflicted
+++ resolved
@@ -1003,23 +1003,6 @@
 	return false;
 }
 
-<<<<<<< HEAD
-static void
-vinyl_init_system_space(struct space *space)
-{
-	(void)space;
-	unreachable();
-}
-
-static void
-vinyl_init_ephemeral_space(struct space *space)
-{
-	(void)space;
-	unreachable();
-}
-
-=======
->>>>>>> efed5d7f
 static int
 vinyl_space_prepare_alter(struct space *old_space, struct space *new_space)
 {
@@ -2342,40 +2325,6 @@
 	return vy_upsert(env, tx, stmt, space, request);
 }
 
-<<<<<<< HEAD
-static int
-vinyl_space_ephemeral_replace(struct space *space, const char *tuple,
-			      const char *tuple_end)
-{
-	(void)space;
-	(void)tuple;
-	(void)tuple_end;
-	unreachable();
-	return -1;
-}
-
-static int
-vinyl_space_ephemeral_delete(struct space *space, const char *key)
-{
-	(void)space;
-	(void)key;
-	unreachable();
-	return -1;
-}
-
-static inline void
-txn_stmt_unref_tuples(struct txn_stmt *stmt)
-{
-	if (stmt->old_tuple)
-		tuple_unref(stmt->old_tuple);
-	if (stmt->new_tuple)
-		tuple_unref(stmt->new_tuple);
-	stmt->old_tuple = NULL;
-	stmt->new_tuple = NULL;
-}
-
-=======
->>>>>>> efed5d7f
 static int
 vinyl_engine_begin(struct engine *engine, struct txn *txn)
 {
@@ -4510,14 +4459,10 @@
 	/* .execute_delete = */ vinyl_space_execute_delete,
 	/* .execute_update = */ vinyl_space_execute_update,
 	/* .execute_upsert = */ vinyl_space_execute_upsert,
-<<<<<<< HEAD
-	/* .ephemeral_replace = */ vinyl_space_ephemeral_replace,
-	/* .ephemeral_delete = */ vinyl_space_ephemeral_delete,
-	/* .init_system_space = */ vinyl_init_system_space,
-	/* .init_ephemeral_space = */ vinyl_init_ephemeral_space,
-=======
+	/* .ephemeral_replace = */ generic_space_ephemeral_replace,
+	/* .ephemeral_delete = */ generic_space_ephemeral_delete,
 	/* .init_system_space = */ generic_init_system_space,
->>>>>>> efed5d7f
+	/* .init_ephemeral_space = */ generic_init_ephemeral_space,
 	/* .check_index_def = */ vinyl_space_check_index_def,
 	/* .create_index = */ vinyl_space_create_index,
 	/* .add_primary_key = */ vinyl_space_add_primary_key,
