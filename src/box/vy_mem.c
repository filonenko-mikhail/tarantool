/*
 * Copyright 2010-2017, Tarantool AUTHORS, please see AUTHORS file.
 *
 * Redistribution and use in source and binary forms, with or
 * without modification, are permitted provided that the following
 * conditions are met:
 *
 * 1. Redistributions of source code must retain the above
 *    copyright notice, this list of conditions and the
 *    following disclaimer.
 *
 * 2. Redistributions in binary form must reproduce the above
 *    copyright notice, this list of conditions and the following
 *    disclaimer in the documentation and/or other materials
 *    provided with the distribution.
 *
 * THIS SOFTWARE IS PROVIDED BY AUTHORS ``AS IS'' AND
 * ANY EXPRESS OR IMPLIED WARRANTIES, INCLUDING, BUT NOT LIMITED
 * TO, THE IMPLIED WARRANTIES OF MERCHANTABILITY AND FITNESS FOR
 * A PARTICULAR PURPOSE ARE DISCLAIMED. IN NO EVENT SHALL
 * AUTHORS OR CONTRIBUTORS BE LIABLE FOR ANY DIRECT,
 * INDIRECT, INCIDENTAL, SPECIAL, EXEMPLARY, OR CONSEQUENTIAL
 * DAMAGES (INCLUDING, BUT NOT LIMITED TO, PROCUREMENT OF
 * SUBSTITUTE GOODS OR SERVICES; LOSS OF USE, DATA, OR PROFITS; OR
 * BUSINESS INTERRUPTION) HOWEVER CAUSED AND ON ANY THEORY OF
 * LIABILITY, WHETHER IN CONTRACT, STRICT LIABILITY, OR TORT
 * (INCLUDING NEGLIGENCE OR OTHERWISE) ARISING IN ANY WAY OUT OF
 * THE USE OF THIS SOFTWARE, EVEN IF ADVISED OF THE POSSIBILITY OF
 * SUCH DAMAGE.
 */
#include "vy_mem.h"

#include <stdlib.h>

#include <trivia/util.h>
#include <small/lsregion.h>
#include <small/slab_arena.h>
#include <small/quota.h>

#include "diag.h"
#include "tuple.h"
#include "vy_history.h"

/** {{{ vy_mem_env */

enum {
	/** Slab size for tuple arena. */
	SLAB_SIZE = 16 * 1024 * 1024
};

void
vy_mem_env_create(struct vy_mem_env *env, size_t memory)
{
	/* Vinyl memory is limited by vy_quota. */
	quota_init(&env->quota, QUOTA_MAX);
	tuple_arena_create(&env->arena, &env->quota, memory,
			   SLAB_SIZE, "vinyl");
	lsregion_create(&env->allocator, &env->arena);
	env->tree_extent_size = 0;
}

void
vy_mem_env_destroy(struct vy_mem_env *env)
{
	lsregion_destroy(&env->allocator);
	tuple_arena_destroy(&env->arena);
}

/* }}} vy_mem_env */

/** {{{ vy_mem */

static void *
vy_mem_tree_extent_alloc(void *ctx)
{
	struct vy_mem *mem = (struct vy_mem *) ctx;
	struct vy_mem_env *env = mem->env;
	void *ret = lsregion_alloc(&env->allocator, VY_MEM_TREE_EXTENT_SIZE,
				   mem->generation);
	if (ret == NULL) {
		diag_set(OutOfMemory, VY_MEM_TREE_EXTENT_SIZE, "lsregion_alloc",
			 "ret");
		return NULL;
	}
	mem->tree_extent_size += VY_MEM_TREE_EXTENT_SIZE;
	env->tree_extent_size += VY_MEM_TREE_EXTENT_SIZE;
	return ret;
}

static void
vy_mem_tree_extent_free(void *ctx, void *p)
{
	/* Can't free part of region allocated memory. */
	(void)ctx;
	(void)p;
}

struct vy_mem *
vy_mem_new(struct vy_mem_env *env, int64_t generation,
	   const struct key_def *cmp_def, struct tuple_format *format,
<<<<<<< HEAD
	   struct tuple_format *format_with_colmask, uint32_t schema_version)
=======
	   struct tuple_format *format_with_colmask,
	   struct tuple_format *upsert_format, uint32_t space_cache_version)
>>>>>>> 2407e389
{
	struct vy_mem *index = calloc(1, sizeof(*index));
	if (!index) {
		diag_set(OutOfMemory, sizeof(*index),
			 "malloc", "struct vy_mem");
		return NULL;
	}
	index->env = env;
	index->min_lsn = INT64_MAX;
	index->max_lsn = -1;
	index->cmp_def = cmp_def;
	index->generation = generation;
	index->space_cache_version = space_cache_version;
	index->format = format;
	tuple_format_ref(format);
	index->format_with_colmask = format_with_colmask;
	tuple_format_ref(format_with_colmask);
	vy_mem_tree_create(&index->tree, cmp_def,
			   vy_mem_tree_extent_alloc,
			   vy_mem_tree_extent_free, index);
	rlist_create(&index->in_sealed);
	fiber_cond_create(&index->pin_cond);
	return index;
}

void
vy_mem_delete(struct vy_mem *index)
{
	index->env->tree_extent_size -= index->tree_extent_size;
	tuple_format_unref(index->format);
	tuple_format_unref(index->format_with_colmask);
	fiber_cond_destroy(&index->pin_cond);
	TRASH(index);
	free(index);
}

const struct tuple *
vy_mem_older_lsn(struct vy_mem *mem, const struct tuple *stmt)
{
	struct tree_mem_key tree_key;
	tree_key.stmt = stmt;
	tree_key.lsn = vy_stmt_lsn(stmt) - 1;
	bool exact = false;
	struct vy_mem_tree_iterator itr =
		vy_mem_tree_lower_bound(&mem->tree, &tree_key, &exact);

	if (vy_mem_tree_iterator_is_invalid(&itr))
		return NULL;

	const struct tuple *result;
	result = *vy_mem_tree_iterator_get_elem(&mem->tree, &itr);
	if (vy_tuple_compare(result, stmt, mem->cmp_def) != 0)
		return NULL;
	return result;
}

int
vy_mem_insert_upsert(struct vy_mem *mem, const struct tuple *stmt)
{
	assert(vy_stmt_type(stmt) == IPROTO_UPSERT);
	/* Check if the statement can be inserted in the vy_mem. */
	assert(stmt->format_id == tuple_format_id(mem->format_with_colmask) ||
	       stmt->format_id == tuple_format_id(mem->format));
	/* The statement must be from a lsregion. */
	assert(!vy_stmt_is_refable(stmt));
	size_t size = tuple_size(stmt);
	const struct tuple *replaced_stmt = NULL;
	struct vy_mem_tree_iterator inserted;
	if (vy_mem_tree_insert_get_iterator(&mem->tree, stmt, &replaced_stmt,
					    &inserted) != 0)
		return -1;
	assert(! vy_mem_tree_iterator_is_invalid(&inserted));
	assert(*vy_mem_tree_iterator_get_elem(&mem->tree, &inserted) == stmt);
	if (replaced_stmt == NULL)
		mem->count.rows++;
	mem->count.bytes += size;
	/*
	 * All iterators begin to see the new statement, and
	 * will be aborted in case of rollback.
	 */
	mem->version++;
	/*
	 * Update n_upserts if needed. Get the previous statement
	 * from the inserted one and if it has the same key, then
	 * increment n_upserts of the new statement until the
	 * predefined limit:
	 *
	 * UPSERT, n = 0
	 * UPSERT, n = 1,
	 *         ...
	 * UPSERT, n = threshold,
	 * UPSERT, n = threshold + 1,
	 * UPSERT, n = threshold + 1, all following ones have
	 *         ...                threshold + 1.
	 * These values are used by vy_lsm_commit_upsert to squash
	 * UPSERTs subsequence.
	 */
	vy_mem_tree_iterator_next(&mem->tree, &inserted);
	const struct tuple **older = vy_mem_tree_iterator_get_elem(&mem->tree,
								   &inserted);
	if (older == NULL || vy_stmt_type(*older) != IPROTO_UPSERT ||
	    vy_tuple_compare(stmt, *older, mem->cmp_def) != 0)
		return 0;
	uint8_t n_upserts = vy_stmt_n_upserts(*older);
	/*
	 * Stop increment if the threshold is reached to avoid
	 * creation of multiple squashing tasks.
	 */
	if (n_upserts <= VY_UPSERT_THRESHOLD)
		n_upserts++;
	else
		assert(n_upserts == VY_UPSERT_INF);
	vy_stmt_set_n_upserts((struct tuple *)stmt, n_upserts);
	return 0;
}

int
vy_mem_insert(struct vy_mem *mem, const struct tuple *stmt)
{
	assert(vy_stmt_type(stmt) != IPROTO_UPSERT);
	/* Check if the statement can be inserted in the vy_mem. */
	assert(stmt->format_id == tuple_format_id(mem->format_with_colmask) ||
	       stmt->format_id == tuple_format_id(mem->format));
	/* The statement must be from a lsregion. */
	assert(!vy_stmt_is_refable(stmt));
	size_t size = tuple_size(stmt);
	const struct tuple *replaced_stmt = NULL;
	if (vy_mem_tree_insert(&mem->tree, stmt, &replaced_stmt))
		return -1;
	if (replaced_stmt == NULL)
		mem->count.rows++;
	mem->count.bytes += size;
	/*
	 * All iterators begin to see the new statement, and
	 * will be aborted in case of rollback.
	 */
	mem->version++;
	return 0;
}

void
vy_mem_commit_stmt(struct vy_mem *mem, const struct tuple *stmt)
{
	/* The statement must be from a lsregion. */
	assert(!vy_stmt_is_refable(stmt));
	int64_t lsn = vy_stmt_lsn(stmt);
	/*
	 * Normally statement LSN grows monotonically,
	 * but not in case of building an index on an
	 * existing non-empty space. Hence use of MIN/MAX
	 * here.
         */
	mem->min_lsn = MIN(mem->min_lsn, lsn);
	mem->max_lsn = MAX(mem->max_lsn, lsn);
	/*
	 * If we don't bump mem version after assigning LSN to
	 * a mem statement, a read iterator which uses
	 * committed_read_view and yields might not see it after
	 * yield finishes and return a stale tuple.
	 */
	mem->version++;
}

void
vy_mem_rollback_stmt(struct vy_mem *mem, const struct tuple *stmt)
{
	/* This is the statement we've inserted before. */
	assert(!vy_stmt_is_refable(stmt));
	int rc = vy_mem_tree_delete(&mem->tree, stmt);
	assert(rc == 0);
	(void) rc;
	/* We can't free memory in case of rollback. */
	mem->count.rows--;
	mem->version++;
}

/* }}} vy_mem */

/* {{{ vy_mem_iterator support functions */

/**
 * Get a stmt by current position
 */
static const struct tuple *
vy_mem_iterator_curr_stmt(struct vy_mem_iterator *itr)
{
	return *vy_mem_tree_iterator_get_elem(&itr->mem->tree, &itr->curr_pos);
}

/**
 * Make a step in directions defined by @iterator_type.
 * @retval 0 success
 * @retval 1 EOF
 */
static int
vy_mem_iterator_step(struct vy_mem_iterator *itr,
		     enum iterator_type iterator_type)
{
	if (iterator_type == ITER_LE || iterator_type == ITER_LT)
		vy_mem_tree_iterator_prev(&itr->mem->tree, &itr->curr_pos);
	else
		vy_mem_tree_iterator_next(&itr->mem->tree, &itr->curr_pos);
	if (vy_mem_tree_iterator_is_invalid(&itr->curr_pos))
		return 1;
	itr->curr_stmt = vy_mem_iterator_curr_stmt(itr);
	return 0;
}

/**
 * Find next record with lsn <= itr->lsn record.
 * Current position must be at the beginning of serie of records with the
 * same key it terms of direction of iterator (i.e. left for GE, right for LE)
 *
 * @retval 0 Found
 * @retval 1 Not found
 */
static int
vy_mem_iterator_find_lsn(struct vy_mem_iterator *itr,
			 enum iterator_type iterator_type,
			 const struct tuple *key)
{
	assert(!vy_mem_tree_iterator_is_invalid(&itr->curr_pos));
	assert(itr->curr_stmt == vy_mem_iterator_curr_stmt(itr));
	const struct key_def *cmp_def = itr->mem->cmp_def;
	while (vy_stmt_lsn(itr->curr_stmt) > (**itr->read_view).vlsn) {
		if (vy_mem_iterator_step(itr, iterator_type) != 0 ||
		    (iterator_type == ITER_EQ &&
		     vy_stmt_compare(key, itr->curr_stmt, cmp_def))) {
			itr->curr_stmt = NULL;
			return 1;
		}
	}
	if (iterator_type == ITER_LE || iterator_type == ITER_LT) {
		struct vy_mem_tree_iterator prev_pos = itr->curr_pos;
		vy_mem_tree_iterator_prev(&itr->mem->tree, &prev_pos);

		while (!vy_mem_tree_iterator_is_invalid(&prev_pos)) {
			const struct tuple *prev_stmt =
				*vy_mem_tree_iterator_get_elem(&itr->mem->tree,
							       &prev_pos);
			if (vy_stmt_lsn(prev_stmt) > (**itr->read_view).vlsn ||
			    vy_tuple_compare(itr->curr_stmt, prev_stmt,
					     cmp_def) != 0)
				break;
			itr->curr_pos = prev_pos;
			itr->curr_stmt = prev_stmt;
			vy_mem_tree_iterator_prev(&itr->mem->tree, &prev_pos);
		}
	}
	assert(itr->curr_stmt != NULL);
	return 0;
}

/**
 * Position the iterator to the first entry in the memory tree
 * satisfying the search criteria for a given key and direction.
 *
 * @retval 0 Found
 * @retval 1 Not found
 */
static int
vy_mem_iterator_seek(struct vy_mem_iterator *itr,
		     enum iterator_type iterator_type,
		     const struct tuple *key)
{
	itr->stat->lookup++;
	itr->version = itr->mem->version;
	itr->curr_stmt = NULL;

	struct tree_mem_key tree_key;
	tree_key.stmt = key;
	/* (lsn == INT64_MAX - 1) means that lsn is ignored in comparison */
	tree_key.lsn = INT64_MAX - 1;
	if (tuple_field_count(key) > 0) {
		if (iterator_type == ITER_EQ) {
			bool exact;
			itr->curr_pos =
				vy_mem_tree_lower_bound(&itr->mem->tree,
							&tree_key, &exact);
			if (!exact)
				return 1;
		} else if (iterator_type == ITER_LE ||
			   iterator_type == ITER_GT) {
			itr->curr_pos =
				vy_mem_tree_upper_bound(&itr->mem->tree,
							&tree_key, NULL);
		} else {
			assert(iterator_type == ITER_GE ||
			       iterator_type == ITER_LT);
			itr->curr_pos =
				vy_mem_tree_lower_bound(&itr->mem->tree,
							&tree_key, NULL);
		}
	} else if (iterator_type == ITER_LE) {
		itr->curr_pos = vy_mem_tree_invalid_iterator();
	} else {
		assert(iterator_type == ITER_GE);
		itr->curr_pos = vy_mem_tree_iterator_first(&itr->mem->tree);
	}

	if (iterator_type == ITER_LT || iterator_type == ITER_LE)
		vy_mem_tree_iterator_prev(&itr->mem->tree, &itr->curr_pos);
	if (vy_mem_tree_iterator_is_invalid(&itr->curr_pos))
		return 1;
	itr->curr_stmt = vy_mem_iterator_curr_stmt(itr);
	return vy_mem_iterator_find_lsn(itr, iterator_type, key);
}

/**
 * Start iteration.
 *
 * @retval 0 Found
 * @retval 1 Not found
 */
static int
vy_mem_iterator_start(struct vy_mem_iterator *itr)
{
	assert(!itr->search_started);
	itr->search_started = true;
	return vy_mem_iterator_seek(itr, itr->iterator_type, itr->key);
}

/* }}} vy_mem_iterator support functions */

/* {{{ vy_mem_iterator API implementation */

void
vy_mem_iterator_open(struct vy_mem_iterator *itr, struct vy_mem_iterator_stat *stat,
		     struct vy_mem *mem, enum iterator_type iterator_type,
		     const struct tuple *key, const struct vy_read_view **rv)
{
	itr->stat = stat;

	assert(key != NULL);
	itr->mem = mem;

	itr->iterator_type = iterator_type;
	itr->key = key;
	itr->read_view = rv;

	itr->curr_pos = vy_mem_tree_invalid_iterator();
	itr->curr_stmt = NULL;

	itr->search_started = false;
}

/*
 * Find the next record with different key as current and visible lsn.
 * @retval 0 Found
 * @retval 1 Not found
 */
static NODISCARD int
vy_mem_iterator_next_key(struct vy_mem_iterator *itr)
{
	if (!itr->search_started)
		return vy_mem_iterator_start(itr);
	if (!itr->curr_stmt) /* End of search. */
		return 1;
	assert(itr->mem->version == itr->version);
	assert(!vy_mem_tree_iterator_is_invalid(&itr->curr_pos));
	assert(itr->curr_stmt == vy_mem_iterator_curr_stmt(itr));
	const struct key_def *cmp_def = itr->mem->cmp_def;

	const struct tuple *prev_stmt = itr->curr_stmt;
	do {
		if (vy_mem_iterator_step(itr, itr->iterator_type) != 0) {
			itr->curr_stmt = NULL;
			return 1;
		}
	} while (vy_tuple_compare(prev_stmt, itr->curr_stmt, cmp_def) == 0);

	if (itr->iterator_type == ITER_EQ &&
	    vy_stmt_compare(itr->key, itr->curr_stmt, cmp_def) != 0) {
		itr->curr_stmt = NULL;
		return 1;
	}
	return vy_mem_iterator_find_lsn(itr, itr->iterator_type, itr->key);
}

/*
 * Find next (lower, older) record with the same key as current
 * @retval 0 Found
 * @retval 1 Not found
 */
static NODISCARD int
vy_mem_iterator_next_lsn(struct vy_mem_iterator *itr)
{
	assert(itr->search_started);
	if (!itr->curr_stmt) /* End of search. */
		return 1;
	assert(itr->mem->version == itr->version);
	assert(!vy_mem_tree_iterator_is_invalid(&itr->curr_pos));
	assert(itr->curr_stmt == vy_mem_iterator_curr_stmt(itr));
	const struct key_def *cmp_def = itr->mem->cmp_def;

	struct vy_mem_tree_iterator next_pos = itr->curr_pos;
	vy_mem_tree_iterator_next(&itr->mem->tree, &next_pos);
	if (vy_mem_tree_iterator_is_invalid(&next_pos))
		return 1; /* EOF */

	const struct tuple *next_stmt;
	next_stmt = *vy_mem_tree_iterator_get_elem(&itr->mem->tree, &next_pos);
	if (vy_tuple_compare(itr->curr_stmt, next_stmt, cmp_def) == 0) {
		itr->curr_pos = next_pos;
		itr->curr_stmt = next_stmt;
		return 0;
	}
	return 1;
}

/**
 * Append statements for the current key to a statement history
 * until a terminal statement is found. Returns 0 on success, -1
 * on memory allocation error.
 */
static NODISCARD int
vy_mem_iterator_get_history(struct vy_mem_iterator *itr,
			    struct vy_history *history)
{
	do {
		struct tuple *stmt = (struct tuple *)itr->curr_stmt;
		vy_stmt_counter_acct_tuple(&itr->stat->get, stmt);
		if (vy_history_append_stmt(history, stmt) != 0)
			return -1;
		if (vy_history_is_terminal(history))
			break;
	} while (vy_mem_iterator_next_lsn(itr) == 0);
	return 0;
}

NODISCARD int
vy_mem_iterator_next(struct vy_mem_iterator *itr,
		     struct vy_history *history)
{
	vy_history_cleanup(history);
	if (vy_mem_iterator_next_key(itr) == 0)
		return vy_mem_iterator_get_history(itr, history);
	return 0;
}

NODISCARD int
vy_mem_iterator_skip(struct vy_mem_iterator *itr,
		     const struct tuple *last_stmt,
		     struct vy_history *history)
{
	assert(!itr->search_started || itr->version == itr->mem->version);

	/*
	 * Check if the iterator is already positioned
	 * at the statement following last_stmt.
	 */
	if (itr->search_started &&
	    (itr->curr_stmt == NULL || last_stmt == NULL ||
	     iterator_direction(itr->iterator_type) *
	     vy_tuple_compare(itr->curr_stmt, last_stmt,
			      itr->mem->cmp_def) > 0))
		return 0;

	vy_history_cleanup(history);

	const struct tuple *key = itr->key;
	enum iterator_type iterator_type = itr->iterator_type;
	if (last_stmt != NULL) {
		key = last_stmt;
		iterator_type = iterator_direction(iterator_type) > 0 ?
				ITER_GT : ITER_LT;
	}

	itr->search_started = true;
	vy_mem_iterator_seek(itr, iterator_type, key);

	if (itr->iterator_type == ITER_EQ && last_stmt != NULL &&
	    itr->curr_stmt != NULL && vy_stmt_compare(itr->key,
			itr->curr_stmt, itr->mem->cmp_def) != 0)
		itr->curr_stmt = NULL;

	if (itr->curr_stmt != NULL)
		return vy_mem_iterator_get_history(itr, history);
	return 0;
}

NODISCARD int
vy_mem_iterator_restore(struct vy_mem_iterator *itr,
			const struct tuple *last_stmt,
			struct vy_history *history)
{
	if (!itr->search_started || itr->version == itr->mem->version)
		return 0;

	const struct tuple *key = itr->key;
	enum iterator_type iterator_type = itr->iterator_type;
	if (last_stmt != NULL) {
		key = last_stmt;
		iterator_type = iterator_direction(iterator_type) > 0 ?
				ITER_GT : ITER_LT;
	}

	const struct tuple *prev_stmt = itr->curr_stmt;
	vy_mem_iterator_seek(itr, iterator_type, key);

	if (itr->iterator_type == ITER_EQ && itr->curr_stmt != NULL &&
	    vy_stmt_compare(itr->key, itr->curr_stmt, itr->mem->cmp_def) != 0)
		itr->curr_stmt = NULL;

	if (prev_stmt == itr->curr_stmt)
		return 0;

	vy_history_cleanup(history);
	if (itr->curr_stmt != NULL &&
	    vy_mem_iterator_get_history(itr, history) != 0)
		return -1;
	return 1;
}

void
vy_mem_iterator_close(struct vy_mem_iterator *itr)
{
	TRASH(itr);
}

static NODISCARD int
vy_mem_stream_next(struct vy_stmt_stream *virt_stream, struct tuple **ret)
{
	assert(virt_stream->iface->next == vy_mem_stream_next);
	struct vy_mem_stream *stream = (struct vy_mem_stream *)virt_stream;

	struct tuple **res = (struct tuple **)
		vy_mem_tree_iterator_get_elem(&stream->mem->tree,
					      &stream->curr_pos);
	if (res == NULL) {
		*ret = NULL;
	} else {
		*ret = *res;
		vy_mem_tree_iterator_next(&stream->mem->tree,
					  &stream->curr_pos);
	}
	return 0;
}

static const struct vy_stmt_stream_iface vy_mem_stream_iface = {
	.start = NULL,
	.next = vy_mem_stream_next,
	.stop = NULL,
	.close = NULL
};

void
vy_mem_stream_open(struct vy_mem_stream *stream, struct vy_mem *mem)
{
	stream->base.iface = &vy_mem_stream_iface;
	stream->mem = mem;
	stream->curr_pos = vy_mem_tree_iterator_first(&mem->tree);
}

/* }}} vy_mem_iterator API implementation */<|MERGE_RESOLUTION|>--- conflicted
+++ resolved
@@ -98,12 +98,8 @@
 struct vy_mem *
 vy_mem_new(struct vy_mem_env *env, int64_t generation,
 	   const struct key_def *cmp_def, struct tuple_format *format,
-<<<<<<< HEAD
-	   struct tuple_format *format_with_colmask, uint32_t schema_version)
-=======
 	   struct tuple_format *format_with_colmask,
-	   struct tuple_format *upsert_format, uint32_t space_cache_version)
->>>>>>> 2407e389
+	   uint32_t space_cache_version)
 {
 	struct vy_mem *index = calloc(1, sizeof(*index));
 	if (!index) {
