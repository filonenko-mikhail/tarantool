#
# Scripts for a RPM package
#
if (ENABLE_RPM)
<<<<<<< HEAD
	# chmod +x 655
	install (FILES tarantool DESTINATION ${CMAKE_INSTALL_SYSCONFDIR}/init.d
		 PERMISSIONS
		 OWNER_READ OWNER_WRITE
		 GROUP_READ GROUP_EXECUTE
		 WORLD_READ WORLD_EXECUTE)
	# chmod +x 755
	install (FILES tarantool_multi.sh DESTINATION bin
		 PERMISSIONS
		 OWNER_READ OWNER_WRITE OWNER_EXECUTE
		 GROUP_READ GROUP_EXECUTE
		 WORLD_READ WORLD_EXECUTE)
	# chmod +x 755
	install (FILES tarantool_deploy.sh DESTINATION bin
		 PERMISSIONS
		 OWNER_READ OWNER_WRITE OWNER_EXECUTE
		 GROUP_READ GROUP_EXECUTE
		 WORLD_READ WORLD_EXECUTE)
=======
    # chmod +x 655
    install (FILES tarantool_box DESTINATION ${CMAKE_INSTALL_SYSCONFDIR}/init.d/
         PERMISSIONS
         OWNER_READ OWNER_WRITE
         GROUP_READ GROUP_EXECUTE
         WORLD_READ WORLD_EXECUTE)
    # chmod +x 755
    install (FILES tarantool_multi.sh DESTINATION bin
         PERMISSIONS
         OWNER_READ OWNER_WRITE OWNER_EXECUTE
         GROUP_READ GROUP_EXECUTE
         WORLD_READ WORLD_EXECUTE)
    # chmod +x 755
    install (FILES tarantool_deploy.sh DESTINATION bin
         PERMISSIONS
         OWNER_READ OWNER_WRITE OWNER_EXECUTE
         GROUP_READ GROUP_EXECUTE
         WORLD_READ WORLD_EXECUTE)
>>>>>>> 9d1039e9
endif()

configure_file(rpm.spec.in rpm.spec @ONLY)
configure_file(rpm/tarantool.rpm.spec.in rpm/tarantool.rpm.spec @ONLY)

if (TARGET_OS_DARWIN)
<<<<<<< HEAD
	# NOTE: need add execution 'plutil -lint org.tarantool.tarantool.plist
	# to check syntax of plist file.
	# Also cmake doesn't support changing package id from 'com.' to 'org.'
	# Need chage to 'org.' after update lines this file:
	# https://github.com/Kitware/CMake/blob/v2.8.11.2/Source/CPack/cmCPackPackageMakerGenerator.cxx#L763
	# 
	# ^^^ DO NOT CHANGE DARWIN_PACKAGE_ID BEFORE SEE URL ABOVE ^^^
	#
	set (DARWIN_PACKAGE_ID "com")
	set (LUANCHD_PLIST "${DARWIN_PACKAGE_ID}.${CPACK_PACKAGE_VENDOR}.tarantool.plist")
	# Configure scripts for *.pkg and luanchd daemon by templates
	configure_file(dmg/postflight.in postflight @ONLY)
	configure_file(org.tarantool.in ${LUANCHD_PLIST} @ONLY)
	# chmod +x 644
	install (FILES ${CMAKE_BINARY_DIR}/extra/${LUANCHD_PLIST}
=======
    # NOTE: need add execution 'plutil -lint org.tarantool.tarantool_${TARANTOOL_PRODUCT}.plist
    # to check syntax of plist file.
    # Also cmake doesn't support changing package id from 'com.' to 'org.'
    # Need chage to 'org.' after update lines this file:
    # https://github.com/Kitware/CMake/blob/v2.8.11.2/Source/CPack/cmCPackPackageMakerGenerator.cxx#L763
    #
    # ^^^ DO NOT CHANGE DARWIN_PACKAGE_ID BEFORE SEE URL ABOVE ^^^
    #
    set (DARWIN_PACKAGE_ID "com")
    set (LUANCHD_PLIST "${DARWIN_PACKAGE_ID}.${CPACK_PACKAGE_VENDOR}.tarantool_${TARANTOOL_PRODUCT}.plist")
    # Configure scripts for *.pkg and luanchd daemon by templates
    configure_file(dmg/postflight.in postflight @ONLY)
    configure_file(org.tarantool.in ${LUANCHD_PLIST} @ONLY)
    # chmod +x 644
    install (FILES ${CMAKE_BINARY_DIR}/extra/${LUANCHD_PLIST}
>>>>>>> 9d1039e9
                 DESTINATION share/tarantool
         PERMISSIONS
         OWNER_READ OWNER_WRITE
         GROUP_READ GROUP_READ
         WORLD_READ WORLD_READ)
endif()

add_executable(txt2c txt2c.c)
add_executable(bin2c bin2c.c)<|MERGE_RESOLUTION|>--- conflicted
+++ resolved
@@ -2,7 +2,6 @@
 # Scripts for a RPM package
 #
 if (ENABLE_RPM)
-<<<<<<< HEAD
 	# chmod +x 655
 	install (FILES tarantool DESTINATION ${CMAKE_INSTALL_SYSCONFDIR}/init.d
 		 PERMISSIONS
@@ -21,33 +20,12 @@
 		 OWNER_READ OWNER_WRITE OWNER_EXECUTE
 		 GROUP_READ GROUP_EXECUTE
 		 WORLD_READ WORLD_EXECUTE)
-=======
-    # chmod +x 655
-    install (FILES tarantool_box DESTINATION ${CMAKE_INSTALL_SYSCONFDIR}/init.d/
-         PERMISSIONS
-         OWNER_READ OWNER_WRITE
-         GROUP_READ GROUP_EXECUTE
-         WORLD_READ WORLD_EXECUTE)
-    # chmod +x 755
-    install (FILES tarantool_multi.sh DESTINATION bin
-         PERMISSIONS
-         OWNER_READ OWNER_WRITE OWNER_EXECUTE
-         GROUP_READ GROUP_EXECUTE
-         WORLD_READ WORLD_EXECUTE)
-    # chmod +x 755
-    install (FILES tarantool_deploy.sh DESTINATION bin
-         PERMISSIONS
-         OWNER_READ OWNER_WRITE OWNER_EXECUTE
-         GROUP_READ GROUP_EXECUTE
-         WORLD_READ WORLD_EXECUTE)
->>>>>>> 9d1039e9
 endif()
 
 configure_file(rpm.spec.in rpm.spec @ONLY)
 configure_file(rpm/tarantool.rpm.spec.in rpm/tarantool.rpm.spec @ONLY)
 
 if (TARGET_OS_DARWIN)
-<<<<<<< HEAD
 	# NOTE: need add execution 'plutil -lint org.tarantool.tarantool.plist
 	# to check syntax of plist file.
 	# Also cmake doesn't support changing package id from 'com.' to 'org.'
@@ -63,23 +41,6 @@
 	configure_file(org.tarantool.in ${LUANCHD_PLIST} @ONLY)
 	# chmod +x 644
 	install (FILES ${CMAKE_BINARY_DIR}/extra/${LUANCHD_PLIST}
-=======
-    # NOTE: need add execution 'plutil -lint org.tarantool.tarantool_${TARANTOOL_PRODUCT}.plist
-    # to check syntax of plist file.
-    # Also cmake doesn't support changing package id from 'com.' to 'org.'
-    # Need chage to 'org.' after update lines this file:
-    # https://github.com/Kitware/CMake/blob/v2.8.11.2/Source/CPack/cmCPackPackageMakerGenerator.cxx#L763
-    #
-    # ^^^ DO NOT CHANGE DARWIN_PACKAGE_ID BEFORE SEE URL ABOVE ^^^
-    #
-    set (DARWIN_PACKAGE_ID "com")
-    set (LUANCHD_PLIST "${DARWIN_PACKAGE_ID}.${CPACK_PACKAGE_VENDOR}.tarantool_${TARANTOOL_PRODUCT}.plist")
-    # Configure scripts for *.pkg and luanchd daemon by templates
-    configure_file(dmg/postflight.in postflight @ONLY)
-    configure_file(org.tarantool.in ${LUANCHD_PLIST} @ONLY)
-    # chmod +x 644
-    install (FILES ${CMAKE_BINARY_DIR}/extra/${LUANCHD_PLIST}
->>>>>>> 9d1039e9
                  DESTINATION share/tarantool
          PERMISSIONS
          OWNER_READ OWNER_WRITE
